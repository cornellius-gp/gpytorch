--- conflicted
+++ resolved
@@ -261,7 +261,6 @@
                     """
                 )
             closure = param_or_closure
-<<<<<<< HEAD
         
         hyperparameter_shape = closure().shape
         prior_shape = prior.shape()
@@ -275,8 +274,6 @@
                     + f"Got parameter shape {hyperparameter_shape} "
                     + f"but prior shape {prior_shape}!"
                 )
-=======
->>>>>>> af231f69
 
         self.add_module(name, prior)
         self._priors[name] = (prior, closure, setting_closure)
