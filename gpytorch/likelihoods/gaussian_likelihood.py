--- conflicted
+++ resolved
@@ -9,11 +9,8 @@
 from torch import Tensor
 from torch.distributions import Distribution, Normal
 
-<<<<<<< HEAD
 from .. import settings
-=======
 from ..constraints import Interval
->>>>>>> 442ad98b
 from ..distributions import base_distributions, MultivariateNormal
 from ..priors import Prior
 from ..utils.warnings import GPInputWarning
@@ -47,7 +44,6 @@
         # Potentially reshape the noise to deal with the multitask case
         noise = noise.view(*noise.shape[:-1], *input.event_shape)
 
-<<<<<<< HEAD
         # Handle NaN values if enabled
         nan_policy = settings.observation_nan_policy.value()
         if nan_policy == "mask":
@@ -60,10 +56,7 @@
             target = settings.observation_nan_policy._fill_tensor(target)
 
         mean, variance = input.mean, input.variance
-        res = ((target - mean) ** 2 + variance) / noise + noise.log() + math.log(2 * math.pi)
-=======
         res = ((target - mean).square() + variance) / noise + noise.log() + math.log(2 * math.pi)
->>>>>>> 442ad98b
         res = res.mul(-0.5)
 
         if nan_policy == "fill":
@@ -174,65 +167,6 @@
         return super().marginal(function_dist, *args, **kwargs)
 
 
-<<<<<<< HEAD
-=======
-class GaussianLikelihoodWithMissingObs(GaussianLikelihood):
-    r"""
-    The standard likelihood for regression with support for missing values.
-    Assumes a standard homoskedastic noise model:
-
-    .. math::
-        p(y \mid f) = f + \epsilon, \quad \epsilon \sim \mathcal N (0, \sigma^2)
-
-    where :math:`\sigma^2` is a noise parameter. Values of y that are nan do
-    not impact the likelihood calculation.
-
-    .. note::
-        This likelihood can be used for exact or approximate inference.
-
-    :param noise_prior: Prior for noise parameter :math:`\sigma^2`.
-    :type noise_prior: ~gpytorch.priors.Prior, optional
-    :param noise_constraint: Constraint for noise parameter :math:`\sigma^2`.
-    :type noise_constraint: ~gpytorch.constraints.Interval, optional
-    :param batch_shape: The batch shape of the learned noise parameter (default: []).
-    :type batch_shape: torch.Size, optional
-
-    :var torch.Tensor noise: :math:`\sigma^2` parameter (noise)
-
-    .. note::
-        GaussianLikelihoodWithMissingObs has an analytic marginal distribution.
-    """
-
-    MISSING_VALUE_FILL: float = -999.0
-
-    def __init__(self, **kwargs: Any) -> None:
-        super().__init__(**kwargs)
-
-    def _get_masked_obs(self, x: Tensor) -> Tuple[Tensor, Tensor]:
-        missing_idx = x.isnan()
-        x_masked = x.masked_fill(missing_idx, self.MISSING_VALUE_FILL)
-        return missing_idx, x_masked
-
-    def expected_log_prob(self, target: Tensor, input: MultivariateNormal, *params: Any, **kwargs: Any) -> Tensor:
-        missing_idx, target = self._get_masked_obs(target)
-        res = super().expected_log_prob(target, input, *params, **kwargs)
-        return res * ~missing_idx
-
-    def log_marginal(
-        self, observations: Tensor, function_dist: MultivariateNormal, *params: Any, **kwargs: Any
-    ) -> Tensor:
-        missing_idx, observations = self._get_masked_obs(observations)
-        res = super().log_marginal(observations, function_dist, *params, **kwargs)
-        return res * ~missing_idx
-
-    def marginal(self, function_dist: MultivariateNormal, *args: Any, **kwargs: Any) -> MultivariateNormal:
-        """
-        :return: Analytic marginal :math:`p(\mathbf y)`.
-        """
-        return super().marginal(function_dist, *args, **kwargs)
-
-
->>>>>>> 442ad98b
 class FixedNoiseGaussianLikelihood(_GaussianLikelihoodBase):
     r"""
     A Likelihood that assumes fixed heteroscedastic noise. This is useful when you have fixed, known observation
