from __future__ import absolute_import
from __future__ import division
from __future__ import print_function
from __future__ import unicode_literals

from ..module import Module


class GP(Module):
<<<<<<< HEAD
    def marginal_log_likelihood(self, likelihood, output, target, n_data=None):
        """
        Returns the marginal log likelihood of the data

        Args:
        - likelihood: (Likelihood) - the likelihood for the model
        - output: (MultivariateNormal) - the output of the GP model
        - target: (Variable) - target
        - n_data: (int) - total number of data points in the set (required only for SGD)
        """
        raise NotImplementedError
=======
    pass
>>>>>>> d19a04de
<|MERGE_RESOLUTION|>--- conflicted
+++ resolved
@@ -7,18 +7,4 @@
 
 
 class GP(Module):
-<<<<<<< HEAD
-    def marginal_log_likelihood(self, likelihood, output, target, n_data=None):
-        """
-        Returns the marginal log likelihood of the data
-
-        Args:
-        - likelihood: (Likelihood) - the likelihood for the model
-        - output: (MultivariateNormal) - the output of the GP model
-        - target: (Variable) - target
-        - n_data: (int) - total number of data points in the set (required only for SGD)
-        """
-        raise NotImplementedError
-=======
-    pass
->>>>>>> d19a04de
+    pass