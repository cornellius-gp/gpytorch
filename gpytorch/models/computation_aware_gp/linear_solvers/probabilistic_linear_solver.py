--- conflicted
+++ resolved
@@ -512,20 +512,6 @@
                 ).reshape(-1)
 
                 # Update residual # TODO
-<<<<<<< HEAD
-                # def sparse_linear_form(X, Sv, Si, kernel_forward):
-                #     def mvm(value, indices):
-                #         return kernel_forward(X, X[indices]) @ value
-
-                #     batched_mvm = torch.vmap(mvm, in_dims=0, out_dims=-1, chunk_size=1)
-                #     return batched_mvm(Sv, Si)
-
-                # linear_op_action = sparse_linear_form(
-                #     train_inputs, action.blocks, action.non_zero_idcs, forward_fn
-                # )
-                # linear_op_action = outputscale * linear_op_action + noise * action.to_dense()
-                linear_op_action = linear_op.to_dense() @ action.to_dense().squeeze()
-=======
                 linear_op_action = kernels.SparseLinearForms.apply(
                     train_inputs, action.blocks, action.non_zero_idcs,
                     forward_fn, None,
@@ -533,7 +519,6 @@
                 linear_op_action = outputscale * linear_op_action + noise * action.to_dense().T
                 linear_op_action = linear_op_action.squeeze()
                 # linear_op_action = linear_op.to_dense() @ action.to_dense().squeeze()
->>>>>>> e33d6a49
 
                 solver_state.residual = (
                     solver_state.residual - linear_op_action * solver_state.cache["compressed_solution"][-1]
