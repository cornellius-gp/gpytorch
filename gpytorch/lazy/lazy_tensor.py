#!/usr/bin/env python3

import math
import warnings

import gpytorch
import torch

from .. import settings
from ..functions._inv_matmul import InvMatmul
from ..functions._inv_quad_log_det import InvQuadLogDet
from ..functions._matmul import Matmul
from ..functions._root_decomposition import RootDecomposition
from ..utils import linear_cg
from ..utils.broadcasting import _matmul_broadcast_shape
from ..utils.deprecation import _deprecate_renamed_methods
from ..utils.memoize import cached
from ..utils.qr import batch_qr
from ..utils.svd import batch_svd
from .lazy_tensor_representation_tree import LazyTensorRepresentationTree


class LazyTensor(object):
    """
    Base class for LazyTensors in GPyTorch.

    In GPyTorch, nearly all covariance matrices for Gaussian processes are handled internally as some variety of
    LazyTensor. A LazyTensor is an object that represents a tensor object, similar to :class:`torch.tensor`, but
    typically differs in two ways:

    #. A tensor represented by a LazyTensor can typically be represented more efficiently than storing a full matrix.
       For example, a LazyTensor representing :math:`K=XX^{\\top}` where :math:`K` is :math:`n \\times n` but
       :math:`X` is :math:`n \\times d` might store :math:`X` instead of :math:`K` directly.
    #. A LazyTensor typically defines a matmul routine that performs :math:`KM` that is more efficient than storing
       the full matrix. Using the above example, performing :math:`KM=X(X^{\\top}M)` requires only :math:`O(nd)` time,
       rather than the :math:`O(n^2)` time required if we were storing :math:`K` directly.

    In order to define a new LazyTensor class that can be used as a covariance matrix in GPyTorch, a user must define
    at a minimum the following methods (in each example, :math:`K` denotes the matrix that the LazyTensor represents)

    * :func:`~gpytorch.lazy.LazyTensor._get_indices`, which returns a Tensor where the entries are determined by
      LongTensors of indices.
    * :func:`~gpytorch.lazy.LazyTensor._matmul`, which performs a matrix multiplication :math:`KM`
    * :func:`~gpytorch.lazy.LazyTensor._quad_form_derivative`, which computes a quadratic form with the derivative,
      :math:`\mathbf{v}^{\\top}\\frac{dK}{dR}\mathbf{v}`, where :math:`R` denotes the actual tensors used to represent
      :math:`K`. In the linear kernel example, :math:`K=XX^{\\top}`, this would be :math:`\\frac{dK}{dX}`. If :math:`K`
      is a Toeplitz matrix (see :class:`gpytorch.lazy.ToeplitzLazyTensor`) represented by its first column
      :math:`\mathbf{c}`, this would return :math:`\mathbf{v}^{\\top}\\frac{dK}{d\mathbf{c}}\mathbf{v}`.
    * :func:`~gpytorch.lazy.LazyTensor._size`, which returns a :class:`torch.Size` containing the dimensions of
      :math:`K`.
    * :func:`~gpytorch.lazy.LazyTensor._transpose_nonbatch`, which returns a transposed version of the LazyTensor

    In addition to these, a LazyTensor may need to define the :func:`~gpytorch.lazy.LazyTensor._transpose_nonbatch`,
    :func:`~gpytorch.lazy.LazyTensor._get_indices`, and :func:`~gpytorch.lazy.LazyTensor._get_indices`
    functions in special cases. See the documentation for these methods for details.

    .. note::
        The base LazyTensor class provides default implementations of many other operations in order to mimic the
        behavior of a standard tensor as closely as possible. For example, we provide default implementations of
        :func:`~gpytorch.lazy.LazyTensor.__getitem__`, :func:`~gpytorch.lazy.LazyTensor.__add__`, etc that either
        make use of other lazy tensors or exploit the functions that **must** be defined above.

        While these implementations are provided for convenience, it is advisable in many cases to override them for the
        sake of efficiency.

    .. note::
        LazyTensors are designed by default to optionally represent batches of matrices. Thus, the size of a
        LazyTensor may be (for example) :math:`b \times n \times n`. Many of the methods are designed to efficiently
        operate on these batches if present.
    """

    def _get_indices(self, left_indices, right_indices, *batch_indices):
        """
        Returns entries of the matrix, indexed by batch, row, and column indices
        """
        raise NotImplementedError("The class {} requires a _get_indices function!".format(self.__class__.__name__))

    def _matmul(self, rhs):
        """
        Performs a matrix multiplication :math:`KM` with the matrix :math:`K` that this LazyTensor represents. Should
        behave as :func:`torch.matmul`. If the LazyTensor represents a batch of matrices, this method should therefore
        operate in batch mode as well.

        ..note::
            This method is intended to be used only internally by various Functions that support backpropagation
            (e.g., :class:`gpytorch.functions.Matmul`). Once this method is defined, it is strongly recommended that
            one use :func:`~gpytorch.lazy.LazyTensor.matmul` instead, which makes use of this method properly.

        Args:
            rhs (:obj:`torch.tensor`): the matrix :math:`M` to multiply with.

        Returns:
            :obj:`torch.tensor`: matrix * rhs
        """
        raise NotImplementedError("The class {} requires a _matmul function!".format(self.__class__.__name__))

    def _probe_vectors_and_norms(self):
        return None, None

    def _solve(self, rhs, preconditioner, num_tridiag=None):
        return linear_cg(
            self._matmul,
            rhs,
            n_tridiag=num_tridiag,
            max_iter=settings.max_cg_iterations.value(),
            max_tridiag_iter=settings.max_lanczos_quadrature_iterations.value(),
            preconditioner=preconditioner,
        )

    def _size(self):
        """
        Returns the size of the resulting Tensor that the lazy tensor represents.

        ..note::
            This method is used internally by the related function :func:`~gpytorch.lazy.LazyTensor.size`,
            which does some additional work. Calling this method directly is discouraged.

        Returns:
            :obj:`torch.Size`: The size of the matrix :math:`K` represented by this LazyTensor
        """
        raise NotImplementedError("The class {} requires a _size function!".format(self.__class__.__name__))

    def _transpose_nonbatch(self):
        """
        Transposes non-batch dimensions (e.g. last two)
        Implement this method, rather than transpose() or t().

        ..note::
            This method is used internally by the related function :func:`~gpytorch.lazy.LazyTensor.transpose`, which
            does some additional work. Calling this method directly is discouraged.
        """
        raise NotImplementedError(
            "The class {} requires a _transpose_nonbatch function!".format(self.__class__.__name__)
        )

    def __init__(self, *args, **kwargs):
        self._args = args
        self._kwargs = kwargs

    @property
    def _args(self):
        return self._args_memo

    @_args.setter
    def _args(self, args):
        self._args_memo = args

    def _approx_diag(self):
        """
        (Optional) returns an (approximate) diagonal of the matrix

        Sometimes computing an exact diagonal is a bit computationally slow
        When we don't need an exact diagonal (e.g. for the pivoted cholesky
        decomposition, this function is called

        Defaults to calling the exact diagonal function

        Returns:
            tensor: - the diagonal (or batch of diagonals)
        """
        return self.diag()

    def _getitem(self, *indices):
        """
        Supports subindexing of the matrix this LazyTensor represents. This may return either another
        :obj:`gpytorch.lazy.LazyTensor` or a :obj:`torch.tensor` depending on the exact implementation.

        ..note::
            LazyTensor.__getitem__ uses this as a helper method. If you are writing your own custom LazyTensor,
            override this method rather than __getitem__ (so that you don't have to repeat the extra work)

        ..note::
            This method is used internally by the related function :func:`~gpytorch.lazy.LazyTensor.__getitem__`,
            which does some additional work. Calling this method directly is discouraged.

        Args:
            :attr:`indices` (tuple of `int`s, `slice`s, or `LongTensor`s):
                A collection of indices for each of the dimensions. There will be exactly one index per dimension.
        """
        if settings.debug.on():
            if len(indices) != self.dim():
                raise RuntimeError(
                    "{}._getitem() called with {} indices - expected {}. "
                    "This is potentially a bug in GPyTorch.".format(self.__class__.__name__, len(indices), self.dim())
                )

        components = list(self._args)
        indices = list(indices)

        # Normal case if we're indexing the LT with ints or slices
        # Also squeeze dimensions if we're indexing with tensors
        squeeze_left = False
        squeeze_right = False
        if isinstance(indices[-2], int):
            indices[-2] = slice(indices[-2], indices[-2] + 1, None)
            squeeze_left = True
        elif torch.is_tensor(indices[-2]):
            squeeze_left = True
        if isinstance(indices[-1], int):
            indices[-1] = slice(indices[-1], indices[-1] + 1, None)
            squeeze_right = True
        elif torch.is_tensor(indices[-1]):
            squeeze_right = True

        # Handle batch dimensions
        isbatch = self.dim() >= 3
        first_tensor_index_dim = None
        if isbatch:
            batch_index = tuple(indices[:-2])
            for i, item in enumerate(components):
                components[i] = item[batch_index]

            for i, idx in enumerate(batch_index):
                if torch.is_tensor(idx):
                    first_tensor_index_dim = i
                    break

        new_lazy_tensor = self.__class__(*components, **self._kwargs)

        # Handle index
        left_index = indices[-2]
        right_index = indices[-1]

        # Special case: if both row and col are not indexed, then we are done
        if (
            not torch.is_tensor(left_index)
            and left_index == slice(None, None, None)
            and not torch.is_tensor(right_index)
            and right_index == slice(None, None, None)
        ):
            return new_lazy_tensor

        # Special case: if both row and col are tensor indexed, then we use _get_indices
        if torch.is_tensor(left_index) and torch.is_tensor(right_index):
            if left_index.numel() != right_index.numel():
                raise RuntimeError(
                    "Expected the tensor indices to be the same size: got {} and {}".format(
                        left_index.numel(), right_index.numel()
                    )
                )

            if new_lazy_tensor.ndimension() == 2:
                return new_lazy_tensor._get_indices(left_index, right_index)

            else:
                batch_index = torch.arange(0, new_lazy_tensor.size(0), dtype=torch.long, device=self.device)
                if first_tensor_index_dim is not None:
                    if batch_index.numel() != left_index.numel():
                        raise RuntimeError(
                            "Expected the tensor indices to be the same size: got {}, {} and {}".format(
                                batch_index.numel(), left_index.numel(), right_index.numel()
                            )
                        )
                    return new_lazy_tensor._get_indices(left_index, right_index, batch_index)
                else:
                    batch_size = batch_index.numel()
                    row_col_size = left_index.numel()
                    batch_index = batch_index.unsqueeze(1).repeat(1, row_col_size).view(-1)
                    left_index = left_index.unsqueeze(1).repeat(batch_size, 1).view(-1)
                    right_index = right_index.unsqueeze(1).repeat(batch_size, 1).view(-1)
                    res = new_lazy_tensor._get_indices(left_index, right_index, batch_index)
                    return res.view(batch_size, row_col_size)

        # Normal case: we have to do some processing on eithe rthe rows or columns
        res = new_lazy_tensor._getitem_nonbatch(left_index, right_index, first_tensor_index_dim)
        if (squeeze_left or squeeze_right) and isinstance(res, LazyTensor):
            res = res.evaluate()
        if squeeze_left:
            res = res.squeeze(-2)
        if squeeze_right:
            res = res.squeeze(-1)

        return res

    def _getitem_nonbatch(self, row_index, col_index, first_tensor_index_dim=None):
        """
        Given an index over rows and columns, gets those items from the LazyTensor.
        Implementing this is not necessary, but it improves performance

        Args:
            row_index (slice or LongTensor): index over rows
            col_index (slice or LongTensor): index over columns
            first_tensor_index_dim (int or None): first batch dim to have a tensor index (default: None)

        Returns:
            LazyTensor
        """
        from .interpolated_lazy_tensor import InterpolatedLazyTensor

        ndimension = self.ndimension()
        batch_sizes = list(self.size()[:-2])

        left_row_iter = torch.arange(0, self.size()[-2], dtype=torch.long, device=self.device)
        right_row_iter = torch.arange(0, self.size()[-1], dtype=torch.long, device=self.device)
        left_interp_indices = left_row_iter[row_index].unsqueeze(-1)
        right_interp_indices = right_row_iter[col_index].unsqueeze(-1)

        left_interp_len = len(left_interp_indices)
        right_interp_len = len(right_interp_indices)
        for _ in range(ndimension - 2):
            left_interp_indices.unsqueeze_(0)
            right_interp_indices.unsqueeze_(0)

        if first_tensor_index_dim is not None and torch.is_tensor(row_index):
            view_size = [1] * ndimension
            view_size[first_tensor_index_dim] = left_interp_indices.numel()
            left_interp_indices = left_interp_indices.view(*view_size).expand(*(batch_sizes + [1, 1]))
        else:
            left_interp_indices = left_interp_indices.expand(*(batch_sizes + [left_interp_len, 1]))
        left_interp_values = torch.ones(left_interp_indices.size(), dtype=self.dtype, device=self.device)
        if first_tensor_index_dim is not None and torch.is_tensor(col_index):
            view_size = [1] * ndimension
            view_size[first_tensor_index_dim] = right_interp_indices.numel()
            right_interp_indices = right_interp_indices.view(*view_size).expand(*(batch_sizes + [1, 1]))
        else:
            right_interp_indices = right_interp_indices.expand(*(batch_sizes + [right_interp_len, 1]))
        right_interp_values = torch.ones(right_interp_indices.size(), dtype=self.dtype, device=self.device)

        res = InterpolatedLazyTensor(
            self, left_interp_indices, left_interp_values, right_interp_indices, right_interp_values
        )
        return res

    def _inv_matmul_preconditioner(self):
        """
        (Optional) define a preconditioner that can be used for linear systems, but not necessarily
        for log determinants. By default, this can call :meth:`~gpytorch.lazy.LazyTensor._preconditioner`.

        Returns:
            function: a function on x which performs P^{-1}(x)
        """
        base_precond, _ = self._preconditioner()

        if base_precond is not None:
            return base_precond
        elif gpytorch.beta_features.default_preconditioner.on():
            if hasattr(self, "_default_preconditioner_cache"):
                U, S, V = self._default_preconditioner_cache
            else:
                precond_basis_size = min(gpytorch.settings.max_preconditioner_size.value(), self.size(-1))
                random_basis = torch.randn(
                    self.batch_shape + torch.Size((self.size(-2), precond_basis_size)),
                    device=self.device,
                    dtype=self.dtype,
                )
                projected_mat = self._matmul(random_basis)
                proj_q = batch_qr(projected_mat)
                orthog_projected_mat = self._matmul(proj_q).transpose(-2, -1)
                U, S, V = batch_svd(orthog_projected_mat)
                U = proj_q.matmul(U)

                self._default_preconditioner_cache = (U, S, V)

            def preconditioner(v):
                res = V.transpose(-2, -1).matmul(v)
                res = (1 / S).unsqueeze(-1) * res
                res = U.matmul(res)
                return res

            return preconditioner
        else:
            return None

    def _quad_form_derivative(self, left_vecs, right_vecs):
        """
        Given u (left_vecs) and v (right_vecs),
        Computes the derivatives of (u^t K v) w.r.t. K

        ..note::
            This method is intended to be used only internally by various Functions that support backpropagation.
            For example, this method is used internally by :func:`~gpytorch.lazy.LazyTensor.inv_quad_logdet`. It is
            not likely that users will need to call this method directly.

        Returns:
            :obj:`torch.tensor`: derivative with respect to the arguments that are actually used to represent this
                                   this LazyTensor.
        """
        from collections import deque

        args = tuple(self.representation())
        args_with_grads = tuple(arg for arg in args if arg.requires_grad)

        # Easy case: if we don't require any gradients, then just return!
        if not len(args_with_grads):
            return tuple(None for _ in args)

        # Normal case: we'll use the autograd to get us a derivative
        with torch.autograd.enable_grad():
            loss = (left_vecs * self._matmul(right_vecs)).sum()
            loss.requires_grad_(True)
            actual_grads = deque(torch.autograd.grad(loss, args_with_grads, allow_unused=True))

        # Now make sure that the object we return has one entry for every item in args
        grads = []
        for arg in args:
            if arg.requires_grad:
                grads.append(actual_grads.popleft())
            else:
                grads.append(None)

        return grads

    def _preconditioner(self):
        """
        (Optional) define a preconditioner (P) for linear conjugate gradients

        Returns:
            function: a function on x which performs P^{-1}(x)
            scalar: the log determinant of P
        """
        return None, None

    def _t_matmul(self, rhs):
        """
        Performs a transpose matrix multiplication :math:`K^{\\top}M` with the matrix :math:`K` that this
        LazyTensor represents.

        Args:
            rhs (:obj:`torch.tensor`): the matrix :math:`M` to multiply with.

        Returns:
            :obj:`torch.tensor`: matrix * rhs
        """
        return self.transpose(-1, -2)._matmul(rhs)

    def add_diag(self, diag):
        """
        Adds an element to the diagonal of the matrix.

        Args:
            - diag (Scalar Tensor)
        """
        from .diag_lazy_tensor import DiagLazyTensor
        from .added_diag_lazy_tensor import AddedDiagLazyTensor

        if self.size(-1) != self.size(-2):
            raise RuntimeError("add_diag only defined for square matrices")

        # Expand things the correct way
        if self.ndimension() == 3:
            if diag.dim() == 0:
                diag = diag.view(1, 1).expand(self.size(0), self.size(1))
            elif diag.dim() == 1:
                diag = diag.unsqueeze(0).expand(self.size(0), self.size(1))
            elif diag.ndimension() == 2:
                diag = diag.expand(self.size(0), self.size(1))
            else:
                raise RuntimeError(
                    "For a 3D tensor ({}), add_diag expects a 1D or 2D diag. "
                    "Got size ({})".format(self.size(), diag.size())
                )
        else:
            if diag.dim() == 0:
                diag = diag.view(1).expand(self.size(0))
            elif diag.dim() == 1:
                diag = diag.expand(self.size(0))
            else:
                raise RuntimeError(
                    "For a 2D tensor ({}), add_diag expects a 0D or 1D diag. "
                    "Got size ({})".format(self.size(), diag.size())
                )

        diag_lazy_tsr = DiagLazyTensor(diag)
        return AddedDiagLazyTensor(self, diag_lazy_tsr)

    def add_jitter(self, jitter_val=1e-3):
        """
        Adds jitter (i.e., a small diagonal component) to the matrix this
        LazyTensor represents. This could potentially be implemented as a no-op,
        however this could lead to numerical instabilities, so this should only
        be done at the user's risk.
        """
        diag = torch.tensor(jitter_val, dtype=self.dtype, device=self.device)
        return self.add_diag(diag)

    @property
    def batch_dim(self):
        """
        Returns the dimension of the shape over which the tensor is batched.
        """
        return len(self.batch_shape)

    @property
    def batch_shape(self):
        """
        Returns the shape over which the tensor is batched.
        """
        return self.shape[:-2]

    def clone(self):
        """
        Clones the LazyTensor (creates clones of all underlying tensors)
        """
        args = [arg.clone() if hasattr(arg, "clone") else arg for arg in self._args]
        kwargs = {key: val.clone() if hasattr(val, "clone") else val for key, val in self._kwargs.items()}
        return self.__class__(*args, **kwargs)

    def cpu(self):
        """
        Returns:
            :obj:`~gpytorch.lazy.LazyTensor`: a new LazyTensor identical to ``self``, but on the CPU.
        """
        new_args = []
        new_kwargs = {}
        for arg in self._args:
            if hasattr(arg, "cpu"):
                new_args.append(arg.cpu())
            else:
                new_args.append(arg)
        for name, val in self._kwargs.items():
            if hasattr(val, "cpu"):
                new_kwargs[name] = val.cpu()
            else:
                new_kwargs[name] = val
        return self.__class__(*new_args, **new_kwargs)

    def cuda(self, device_id=None):
        """
        This method operates identically to :func:`torch.nn.Module.cuda`.

        Args:
            device_id (:obj:`str`, optional):
                Device ID of GPU to use.
        Returns:
            :obj:`~gpytorch.lazy.LazyTensor`:
                a new LazyTensor identical to ``self``, but on the GPU.
        """
        new_args = []
        new_kwargs = {}
        for arg in self._args:
            if hasattr(arg, "cuda"):
                new_args.append(arg.cuda(device_id))
            else:
                new_args.append(arg)
        for name, val in self._kwargs.items():
            if hasattr(val, "cuda"):
                new_kwargs[name] = val.cuda(device_id)
            else:
                new_kwargs[name] = val
        return self.__class__(*new_args, **new_kwargs)

    @property
    def device(self):
        return self._args[0].device

    def detach(self):
        """
        Removes the LazyTensor from the current computation graph.
        (In practice, this function removes all Tensors that make up the
        LazyTensor from the computation graph.)
        """
        return self.clone().detach_()

    def detach_(self):
        """
        An in-place version of `detach`.
        """
        for arg in self._args:
            if hasattr(arg, "detach"):
                arg.detach_()
        for val in self._kwargs.values():
            if hasattr(val, "detach"):
                val.detach_()
        return self

    def diag(self):
        """
        As :func:`torch.diag`, returns the diagonal of the matrix :math:`K` this LazyTensor represents as a vector.

        Returns:
            :obj:`torch.tensor`: The diagonal of :math:`K`. If :math:`K` is :math:`n \times n`, this will be a length
            n vector. If this LazyTensor represents a batch (e.g., is :math:`b \times n \times n`), this will be a
            :math:`b \times n` matrix of diagonals, one for each matrix in the batch.
        """
        size = self.size()
        if size[-1] != size[-2]:
            raise RuntimeError("Diag works on square matrices (or batches)")

        row_col_iter = torch.arange(0, size[-1], dtype=torch.long, device=self.device)
        if self.ndimension() == 3:
            batch_iter = torch.arange(0, size[0], dtype=torch.long, device=self.device)
            batch_iter = batch_iter.unsqueeze(1).repeat(1, size[1]).view(-1)
            row_col_iter = row_col_iter.unsqueeze(1).repeat(size[0], 1).view(-1)
            return self._get_indices(row_col_iter, row_col_iter, batch_iter).view(size[0], size[1])
        else:
            return self._get_indices(row_col_iter, row_col_iter)

    def dim(self):
        """
        Alias of :meth:`~gpytorch.lazy.LazyTensor.ndimension`
        """
        return self.ndimension()

    @property
    def dtype(self):
        return self._args[0].dtype

    def expand(self, *sizes):
        if len(sizes) == 1 and hasattr(sizes, "__iter__"):
            shape = sizes[0]
        elif all(isinstance(size, int) for size in sizes):
            shape = torch.Size(sizes)
        else:
            raise RuntimeError("Invalid arguments {} to expand.".format(sizes))

        current_shape = torch.Size([1 for _ in range(len(shape) - self.dim())] + list(self.shape))
        repeat_shape = torch.Size(
            [expand_size // current_size for expand_size, current_size in zip(shape, current_shape)]
        )
        return self.repeat(*repeat_shape)

    @cached
    def evaluate(self):
        """
        Explicitly evaluates the matrix this LazyTensor represents. This function
        should return a Tensor storing an exact representation of this LazyTensor.
        """
        num_rows, num_cols = self.matrix_shape

        if num_rows < num_cols:
            eye = torch.eye(num_rows, dtype=self.dtype, device=self.device)
            eye = eye.expand(*self.batch_shape, num_rows, num_rows)
            return self.transpose(-1, -2).matmul(eye).transpose(-1, -2).contiguous()
        else:
            eye = torch.eye(num_cols, dtype=self.dtype, device=self.device)
            eye = eye.expand(*self.batch_shape, num_cols, num_cols)
            return self.matmul(eye)

    def evaluate_kernel(self):
        """
        Return a new LazyTensor representing the same one as this one, but with
        all lazily evaluated kernels actually evaluated.
        """
        return self.representation_tree()(*self.representation())

    def inv_matmul(self, right_tensor, left_tensor=None):
        """
        Computes a linear solve (w.r.t self = :math:`A`) with several right hand sides :math:`R`.
        I.e. computes

        ... math::

            \begin{equation}
                A^{-1} R,
            \end{equation}

        where :math:`R` is :attr:`right_tensor` and :math:`A` is the LazyTensor.

        If :attr:`left_tensor` is supplied, computes

        ... math::

            \begin{equation}
                L A^{-1} R,
            \end{equation}

        where :math:`L` is :attr:`left_tensor`. Supplying this can reduce the number of
        CG calls required.

        Args:
            - :obj:`torch.tensor` (n x k) - Matrix :math:`R` right hand sides
            - :obj:`torch.tensor` (m x n) - Optional matrix :math:`L` to perform left multiplication with

        Returns:
            - :obj:`torch.tensor` - :math:`A^{-1}R` or :math:`LA^{-1}R`.
        """
        if not self.is_square:
            raise RuntimeError(
                "inv_matmul only operates on (batches of) square (positive semi-definite) LazyTensors. "
                "Got a {} of size {}.".format(self.__class__.__name__, self.size())
            )

        if self.dim() == 2 and right_tensor.dim() == 1:
            if self.shape[-1] != right_tensor.numel():
                raise RuntimeError(
                    "LazyTensor (size={}) cannot be multiplied with right-hand-side Tensor (size={}).".format(
                        self.shape, right_tensor.shape
                    )
                )

        func = InvMatmul(
            self.representation_tree(),
            preconditioner=self._inv_matmul_preconditioner(),
            has_left=(left_tensor is not None),
        )
        if left_tensor is None:
            return func(right_tensor, *self.representation())
        else:
            return func(left_tensor, right_tensor, *self.representation())

    def inv_quad(self, tensor, reduce_inv_quad=True):
        """
        Computes an inverse quadratic form (w.r.t self) with several right hand sides.
        I.e. computes tr( tensor^T self^{-1} tensor )

        NOTE: Don't overwrite this function!
        Instead, overwrite inv_quad_logdet

        Args:
            - tensor (tensor nxk) - Vector (or matrix) for inverse quad

        Returns:
            - tensor - tr( tensor^T (self)^{-1} tensor )
        """
        res, _ = self.inv_quad_logdet(inv_quad_rhs=tensor, logdet=False, reduce_inv_quad=reduce_inv_quad)
        return res

    def inv_quad_logdet(self, inv_quad_rhs=None, logdet=False, reduce_inv_quad=True):
        """
        Computes an inverse quadratic form (w.r.t self) with several right hand sides.
        I.e. computes tr( tensor^T self^{-1} tensor )
        In addition, computes an (approximate) log determinant of the the matrix

        Args:
            - tensor (tensor nxk) - Vector (or matrix) for inverse quad

        Returns:
            - scalar - tr( tensor^T (self)^{-1} tensor )
            - scalar - log determinant
        """
        if not self.is_square:
            raise RuntimeError(
                "inv_quad_logdet only operates on (batches of) square (positive semi-definite) LazyTensors. "
                "Got a {} of size {}.".format(self.__class__.__name__, self.size())
            )

        if inv_quad_rhs is not None:
            if self.dim() == 2 and inv_quad_rhs.dim() == 1:
                if self.shape[-1] != inv_quad_rhs.numel():
                    raise RuntimeError(
                        "LazyTensor (size={}) cannot be multiplied with right-hand-side Tensor (size={}).".format(
                            self.shape, inv_quad_rhs.shape
                        )
                    )
            elif self.dim() != inv_quad_rhs.dim():
                raise RuntimeError(
                    "LazyTensor (size={}) and right-hand-side Tensor (size={}) should have the same number "
                    "of dimensions.".format(self.shape, inv_quad_rhs.shape)
                )
            elif self.batch_shape != inv_quad_rhs.shape[:-2] or self.shape[-1] != inv_quad_rhs.shape[-2]:
                raise RuntimeError(
                    "LazyTensor (size={}) cannot be multiplied with right-hand-side Tensor (size={}).".format(
                        self.shape, inv_quad_rhs.shape
                    )
                )

        args = self.representation()
        if inv_quad_rhs is not None:
            args = [inv_quad_rhs] + list(args)

        probe_vectors, probe_vector_norms = self._probe_vectors_and_norms()
        inv_quad_term, logdet_term = InvQuadLogDet(
            representation_tree=self.representation_tree(),
            matrix_shape=self.matrix_shape,
            batch_shape=self.batch_shape,
            dtype=self.dtype,
            device=self.device,
            inv_quad=(inv_quad_rhs is not None),
            logdet=logdet,
            preconditioner=self._preconditioner()[0],
            logdet_correction=self._preconditioner()[1],
            probe_vectors=probe_vectors,
            probe_vector_norms=probe_vector_norms,
        )(*args)

        if inv_quad_term.numel() and reduce_inv_quad:
            inv_quad_term = inv_quad_term.sum(-1)
        return inv_quad_term, logdet_term

    @property
    def is_square(self):
        return self.matrix_shape[0] == self.matrix_shape[1]

    def logdet(self):
        """
        Computes an (approximate) log determinant of the matrix

        NOTE: Don't overwrite this function!
        Instead, overwrite inv_quad_logdet

        Returns:
            - scalar: log determinant
        """
        _, res = self.inv_quad_logdet(inv_quad_rhs=None, logdet=True)
        return res

    def matmul(self, other):
        """
        Multiplies self by a matrix

        Args:
            other (:obj:`torch.tensor`): Matrix or vector to multiply with. Can be either a :obj:`torch.tensor`
                or a :obj:`gpytorch.lazy.LazyTensor`.

        Returns:
            :obj:`torch.tensor`: Tensor or LazyTensor containing the result of the matrix multiplication :math:`KM`,
            where :math:`K` is the (batched) matrix that this :obj:`gpytorch.lazy.LazyTensor` represents, and :math:`M`
            is the (batched) matrix input to this method.
        """
        # TODO: Move this check to MatmulLazyTensor and Matmul (so we can pass the shapes through from there)
        _matmul_broadcast_shape(self.shape, other.shape)

        if isinstance(other, LazyTensor):
            from .matmul_lazy_tensor import MatmulLazyTensor

            return MatmulLazyTensor(self, other)

        func = Matmul(self.representation_tree())
        return func(other, *self.representation())

    @property
    def matrix_shape(self):
        """
        Returns the shape of the matrix being represented (without batching).
        """
        return torch.Size(self.shape[-2:])

    def mul(self, other):
        """
        Multiplies the matrix by a constant, or elementwise the matrix by another matrix

        Args:
            other (:obj:`torch.tensor` or :obj:`~gpytorch.lazy.LazyTensor`): constant or matrix to elementwise
            multiply by.

        Returns:
            :obj:`gpytorch.lazy.LazyTensor`: Another lazy tensor representing the result of the multiplication. if
            other was a constant (or batch of constants), this will likely be a
            :obj:`gpytorch.lazy.ConstantMulLazyTensor`. If other was
            another matrix, this will likely be a :obj:`gpytorch.lazy.MulLazyTensor`.
        """
        if not (torch.is_tensor(other) or isinstance(other, LazyTensor)) or (
            torch.is_tensor(other) and (other.numel() == 1 or (self.dim() == 3 and other.numel() == self.size(0)))
        ):
            from .constant_mul_lazy_tensor import ConstantMulLazyTensor

            return ConstantMulLazyTensor(self, other)

        elif other.size() == self.size():
            from .mul_lazy_tensor import MulLazyTensor

            return MulLazyTensor(self, other).evaluate_kernel()

        else:
            raise RuntimeError(
                '"other" must be a constant (or batch of constants), or the same size as self.\n'
                "Expected: size of [1] or [%d] or %s.\n"
                "Got: size of %s"
                % (self.size(0) if self.ndimension() == 3 else 1, repr(self.size()), repr(other.size()))
            )

    def mul_batch(self, mul_batch_size=None):
        """
        For a `b x n x m` LazyTensor, compute the product over the batch dimension.

        The `mul_batch_size` controls whether or not the batch dimension is grouped when multiplying.
            * `mul_batch_size=None` (default): The entire batch dimension is multiplied. Returns a `n x n` LazyTensor.
            * `mul_batch_size=k`: Creates `b/k` groups, and muls the `k` entries of this group.
                (The LazyTensor is reshaped as a `b/k x k x n x m` LazyTensor and the `k` dimension is multiplied over.
                Returns a `b/k x n x m` LazyTensor.

        Args:
            :attr:`mul_batch_size` (int or None):
                Controls the number of groups that are multiplied over (default: None).

        Returns:
            :obj:`~gpytorch.lazy.LazyTensor`

        Example:
            >>> lazy_tensor = gpytorch.lazy.NonLazyTensor(torch.tensor([
                    [[2, 4], [1, 2]],
                    [[1, 1], [0, -1]],
                    [[2, 1], [1, 0]],
                    [[3, 2], [2, -1]],
                ]))
            >>> lazy_tensor.mul_batch().evaluate()
            >>> # Returns: torch.Tensor([[12, 8], [0, 0]])
            >>> lazy_tensor.mul_batch(mul_batch_size=2)
            >>> # Returns: torch.Tensor([[[2, 4], [0, -2]], [[6, 2], [2, 0]]])
        """
        from .mul_lazy_tensor import MulLazyTensor
        from .root_lazy_tensor import RootLazyTensor

        if self.ndimension() < 3:
            raise RuntimeError("mul_batch only works with batched lazy tensors")
        if self.size(0) == 1:
            return self.sum_batch()

        roots = self.root_decomposition().root.evaluate()
        n_batch = roots.size(0) if mul_batch_size is None else mul_batch_size
        true_batch_size = roots.size(0) // mul_batch_size if mul_batch_size is not None else 1

        while True:
            roots = roots.view(true_batch_size, n_batch, roots.size(1), roots.size(2))

            # Take care of extra roots (odd roots), if they exist
            if n_batch % 2:
                extra_root = (
                    torch.randn(roots.size(0), 1, roots.size(2), roots.size(3), dtype=roots.dtype, device=roots.device)
                    .mul_(1e-6 / math.sqrt(roots.size(3)))
                    .add_(1.0 / math.sqrt(roots.size(3)))
                )
                roots = torch.cat([roots, extra_root], 1)
                n_batch += 1

            # Divide and conqour
            # Assumes that there's an even number of roots
            part1 = roots[:, : n_batch // 2]
            part1 = part1.contiguous().view(-1, roots.size(2), roots.size(3))
            part2 = roots[:, n_batch // 2 : 2 * (n_batch // 2)]
            part2 = part2.contiguous().view(-1, roots.size(2), roots.size(3))

            if n_batch // 2 == 1:
                if mul_batch_size is None:
                    part1 = part1.squeeze(0)
                    part2 = part2.squeeze(0)
                res = MulLazyTensor(RootLazyTensor(part1), RootLazyTensor(part2)).evaluate_kernel()
                break
            else:
                res = MulLazyTensor(RootLazyTensor(part1), RootLazyTensor(part2)).evaluate_kernel()
                roots = res.root_decomposition().root.evaluate()
                n_batch = n_batch // 2

        return res

    def ndimension(self):
        """
        Returns the number of dimensions
        """
        return len(self.size())

    def numel(self):
        """
        Returns the number of elements
        """
        return self.shape.numel()

    def repeat(self, *sizes):
        """
        Repeats this tensor along the specified dimensions.

        Currently, this only works to create repeated batches of a 2D LazyTensor.
        I.e. all calls should be `lazy_tensor.repeat(<size>, 1, 1)`.

        Example:
            >>> lazy_tensor = gpytorch.lazy.ToeplitzLazyTensor(torch.tensor([4. 1., 0.5]))
            >>> lazy_tensor.repeat(2, 1, 1).evaluate()
            tensor([[[4.0000, 1.0000, 0.5000],
                     [1.0000, 4.0000, 1.0000],
                     [0.5000, 1.0000, 4.0000]],
                    [[4.0000, 1.0000, 0.5000],
                     [1.0000, 4.0000, 1.0000],
                     [0.5000, 1.0000, 4.0000]]])
        """
        if len(sizes) < 3 or tuple(sizes[-2:]) != (1, 1):
            raise RuntimeError(
                "Invalid repeat arguments {}. Currently, repeat only works to create repeated "
                "batches of a 2D LazyTensor.".format(tuple(sizes))
            )

        from .batch_repeat_lazy_tensor import BatchRepeatLazyTensor

        return BatchRepeatLazyTensor(self, batch_repeat=torch.Size(sizes[:-2]))

    def representation(self):
        """
        Returns the Tensors that are used to define the LazyTensor
        """
        representation = []
        for arg in self._args:
            if torch.is_tensor(arg):
                representation.append(arg)
            elif isinstance(arg, LazyTensor):
                representation += list(arg.representation())
            else:
                raise RuntimeError("Representation of a LazyTensor should consist only of Tensors")
        return tuple(representation)

    def representation_tree(self):
        """
        Returns a :obj:`gpytorch.lazy.LazyTensorRepresentationTree` tree object that recursively encodes the
        representation of this lazy tensor. In particular, if the definition of this lazy tensor depends on other
        lazy tensors, the tree is an object that can be used to reconstruct the full structure of this lazy tensor,
        including all subobjects. This is used internally.
        """
        return LazyTensorRepresentationTree(self)

    @property
    def requires_grad(self):
        return any(arg.requires_grad for arg in tuple(self._args) + tuple(self._kwargs.values()))

    @requires_grad.setter
    def requires_grad(self, val):
        for arg in self._args:
            if hasattr(arg, "requires_grad"):
                if arg.dtype in (torch.float, torch.double, torch.half):
                    arg.requires_grad = val
        for arg in self._kwargs.values():
            if hasattr(arg, "requires_grad"):
                arg.requires_grad = val

    def requires_grad_(self, val):
        """
        Sets `requires_grad=val` on all the Tensors that make up the LazyTensor
        This is an inplace operation.
        """
        self.requires_grad = val
        return self

    @cached(name="root_decomposition")
    def root_decomposition(self):
        """
        Returns a (usually low-rank) root decomposotion lazy tensor of a PSD matrix.
        This can be used for sampling from a Gaussian distribution, or for obtaining a
        low-rank version of a matrix
        """
        from .root_lazy_tensor import RootLazyTensor

        if not self.is_square:
            raise RuntimeError(
                "root_decomposition only operates on (batches of) square (symmetric) LazyTensors. "
                "Got a {} of size {}.".format(self.__class__.__name__, self.size())
            )

        if (
            self.matrix_shape.numel() <= settings.max_cholesky_numel.value()
            or settings.fast_computations.covar_root_decomposition.off()
        ):
            try:
                res = torch.cholesky(self.evaluate())
                return RootLazyTensor(res)
            except RuntimeError as e:
                warnings.warn(
                    "Runtime Error when computing Cholesky decomposition: {}. Using RootDecomposition.".format(e)
                )

        res, _ = RootDecomposition(
            self.representation_tree(),
            max_iter=self.root_decomposition_size(),
            dtype=self.dtype,
            device=self.device,
            batch_shape=self.batch_shape,
            matrix_shape=self.matrix_shape,
        )(*self.representation())

        return RootLazyTensor(res)

    @cached
    def root_inv_decomposition(self, initial_vectors=None, test_vectors=None):
        """
        Returns a (usually low-rank) root decomposotion lazy tensor of a PSD matrix.
        This can be used for sampling from a Gaussian distribution, or for obtaining a
        low-rank version of a matrix
        """
        from .root_lazy_tensor import RootLazyTensor

        if not self.is_square:
            raise RuntimeError(
                "root_inv_decomposition only operates on (batches of) square (symmetric) LazyTensors. "
                "Got a {} of size {}.".format(self.__class__.__name__, self.size())
            )

        if initial_vectors is not None:
            if self.dim() == 2 and initial_vectors.dim() == 1:
                if self.shape[-1] != initial_vectors.numel():
                    raise RuntimeError(
                        "LazyTensor (size={}) cannot be multiplied with initial_vectors (size={}).".format(
                            self.shape, initial_vectors.shape
                        )
                    )
            elif self.dim() != initial_vectors.dim():
                raise RuntimeError(
                    "LazyTensor (size={}) and initial_vectors (size={}) should have the same number "
                    "of dimensions.".format(self.shape, initial_vectors.shape)
                )
            elif self.batch_shape != initial_vectors.shape[:-2] or self.shape[-1] != initial_vectors.shape[-2]:
                raise RuntimeError(
                    "LazyTensor (size={}) cannot be multiplied with initial_vectors (size={}).".format(
                        self.shape, initial_vectors.shape
                    )
                )

        roots, inv_roots = RootDecomposition(
            self.representation_tree(),
            max_iter=self.root_decomposition_size(),
            dtype=self.dtype,
            device=self.device,
            batch_shape=self.batch_shape,
            matrix_shape=self.matrix_shape,
            root=True,
            inverse=True,
            initial_vectors=initial_vectors,
        )(*self.representation())

        if initial_vectors is not None and initial_vectors.size(-1) > 1:
<<<<<<< HEAD
            getattr(self, "__cache")["root_decomposition"] = RootLazyTensor(roots[0])
        else:
            getattr(self, "__cache")["root_decomposition"] = RootLazyTensor(roots)
=======
            self._memoize_cache["root_decomposition"] = RootLazyTensor(roots[0])
        else:
            self._memoize_cache["root_decomposition"] = RootLazyTensor(roots)
>>>>>>> 11499a68

        # Choose the best of the inv_roots, if there were more than one initial vectors
        if initial_vectors is not None and initial_vectors.size(-1) > 1:
            num_probes = initial_vectors.size(-1)
            test_vectors = test_vectors.unsqueeze(0)

            # Compute solves
            solves = inv_roots.matmul(inv_roots.transpose(-1, -2).matmul(test_vectors))

            # Compute self * solves
            solves = (
                solves.permute(*range(1, self.dim() + 1), 0)
                .contiguous()
                .view(*self.batch_shape, self.matrix_shape[-1], -1)
            )
            mat_times_solves = self.matmul(solves)
            mat_times_solves = mat_times_solves.view(*self.batch_shape, self.matrix_shape[-1], -1, num_probes).permute(
                -1, *range(0, self.dim())
            )

            # Compute residuals
            residuals = (mat_times_solves - test_vectors).norm(2, dim=-2)
            residuals = residuals.view(residuals.size(0), -1).sum(-1)

            # Choose solve that best fits
            _, best_solve_index = residuals.min(0)
            inv_root = inv_roots[best_solve_index].squeeze(0)

        else:
            inv_root = inv_roots

        return RootLazyTensor(inv_root)

    def root_decomposition_size(self):
        """
        This is the inner size of the root decomposition.
        This is primarily used to determine if it will be cheaper to compute a
        different root or not
        """
        return settings.max_root_decomposition_size.value()

    def size(self, val=None):
        """
        Returns the size of the resulting Tensor that the lazy tensor represents
        """
        size = self._size()
        if val is not None:
            return size[val]
        return size

    @property
    def shape(self):
        return self.size()

    def sum_batch(self, sum_batch_size=None):
        """
        Sum the `b x n x m` LazyTensor over the batch dimension.

        The `sum_batch_size` controls whether or not the batch dimension is grouped when summing.
            * `sum_batch_size=None` (default): The entire batch dimension is summed. Returns a `n x n` LazyTensor.
            * `sum_batch_size=k`: Creates `b/k` groups, and sums the `k` entries of this group.
                (The LazyTensor is reshaped as a `b/k x k x n x m` LazyTensor and the `k` dimension is summed over.
                Returns a `b/k x n x m` LazyTensor.

        Args:
            :attr:`sum_batch_size` (int or None):
                Controls the number of groups that are summed over (default: None).

        Returns:
            :obj:`~gpytorch.lazy.LazyTensor`

        Example:
            >>> lazy_tensor = gpytorch.lazy.NonLazyTensor(torch.tensor([
                    [[2, 4], [1, 2]],
                    [[1, 1], [0, -1]],
                    [[2, 1], [1, 0]],
                    [[3, 2], [2, -1]],
                ]))
            >>> lazy_tensor.sum_batch().evaluate()
            >>> # Returns: torch.Tensor([[8, 8], [4, 0]])
            >>> lazy_tensor.sum_batch(sum_batch_size=2)
            >>> # Returns: torch.Tensor([[[3, 5], [1, 1]], [[5, 3], [3, -1]]])
        """
        from .sum_batch_lazy_tensor import SumBatchLazyTensor

        return SumBatchLazyTensor(self, num_blocks=sum_batch_size)

    def to(self, device_id):
        """
        A device-agnostic method of moving the lazy_tensor to the specified device.

        Args:
            device_id (:obj: `torch.device`): Which device to use (GPU or CPU).
        Returns:
            :obj:`~gpytorch.lazy.LazyTensor`: New LazyTensor identical to self on specified device
        """
        new_args = []
        new_kwargs = {}
        for arg in self._args:
            if hasattr(arg, "to"):
                new_args.append(arg.to(device_id))
            else:
                new_args.append(arg)
        for name, val in self._kwargs.items():
            if hasattr(val, "to"):
                new_kwargs[name] = val.to(device_id)
            else:
                new_kwargs[name] = val
        return self.__class__(*new_args, **new_kwargs)

    def t(self):
        """
        Alias of :meth:`~gpytorch.lazy.LazyTensor.transpose` for 2D LazyTensor.
        (Tranposes the two dimensions.)
        """
        if self.ndimension() != 2:
            raise RuntimeError("Cannot call t for more than 2 dimensions")
        return self.transpose(0, 1)

    def transpose(self, dim1, dim2):
        """
        Transpose the dimensions `dim1` and `dim2` of the LazyTensor.

        Example:
            >>> lazy_tensor = gpytorch.lazy.NonLazyTensor(torch.randn(3, 5))
            >>> lazy_tensor.transpose(0, 1)
        """
        ndimension = self.ndimension()
        if dim1 < 0:
            dim1 = ndimension + dim1
        if dim2 < 0:
            dim2 = ndimension + dim2
        if dim1 >= ndimension or dim2 >= ndimension or not isinstance(dim1, int) or not isinstance(dim2, int):
            raise RuntimeError("Invalid dimension")

        # Batch case
        if dim1 < ndimension - 2 and dim2 < ndimension - 2:
            res = self.__class__(*(arg.transpose(dim1, dim2) for arg in self._args), **self._kwargs)

        elif dim1 >= ndimension - 2 and dim2 >= ndimension - 2:
            res = self._transpose_nonbatch()

        else:
            raise RuntimeError("Cannot transpose batch dimension with non-batch dimension")

        return res

    def zero_mean_mvn_samples(self, sample_shape=torch.Size()):
        """
        Assumes that self is a covariance matrix, or a batch of covariance matrices.
        Returns samples from a zero-mean MVN, defined by self (as covariance matrix)

        Self should be symmetric, of shape (b1 x ... bk x num_dim x num_dim)

        Args:
            :attr:`sample_shape` (torch.Size):
                The shape of the samples to draw.

        Returns:
            :obj:`torch.tensor`:
                Samples from MVN (sample_shape x b1 x ... bk x num_dim)
        """
        if self.shape[-2:] == torch.Size([1, 1]):
            covar_root = self.evaluate().sqrt()
        else:
            covar_root = self.root_decomposition().root

        base_shape = sample_shape + self.shape[:-2] + self.shape[-1:]
        base_samples = torch.randn(base_shape, device=self.device, dtype=self.dtype)
        samples = covar_root.matmul(base_samples.unsqueeze(-1)).squeeze(-1).contiguous()
        return samples

    def __add__(self, other):
        """
        Return a :obj:`gpytorch.lazy.LazyTensor` that represents the sum of this lazy tensor and another matrix
        or lazy tensor.

        Args:
            :attr:`other` (:obj:`torch.tensor` or :obj:`gpytorch.lazy.LazyTensor`):
                Matrix to add to this one.

        Returns:
            :obj:`gpytorch.lazy.SumLazyTensor`:
                A sum lazy tensor representing the sum of this lazy tensor and other.
        """
        from .sum_lazy_tensor import SumLazyTensor
        from .zero_lazy_tensor import ZeroLazyTensor
        from .diag_lazy_tensor import DiagLazyTensor
        from .added_diag_lazy_tensor import AddedDiagLazyTensor

        if isinstance(other, ZeroLazyTensor):
            return self
        elif isinstance(other, DiagLazyTensor):
            return AddedDiagLazyTensor(self, other)
        else:
            return SumLazyTensor(self, other)

    def __div__(self, other):
        """
        Return a :obj:`gpytorch.lazy.LazyTensor` that represents the product of this lazy tensor and
        the elementwise reciprocal of another matrix or lazy tensor.

        Args:
            :attr:`other` (:obj:`torch.tensor` or :obj:`gpytorch.lazy.LazyTensor`):
                Matrix to divide this one by.

        Returns:
            :obj:`gpytorch.lazy.MulLazyTensor`:
                Result of division.
        """
        from .zero_lazy_tensor import ZeroLazyTensor

        if isinstance(other, ZeroLazyTensor):
            raise RuntimeError("Attempted to divide by a ZeroLazyTensor (divison by zero)")

        return self.mul(1.0 / other)

    def __getitem__(self, index):
        """
        Supports subindexing of the matrix this LazyTensor represents. This may return either another
        :obj:`gpytorch.lazy.LazyTensor` or a :obj:`torch.tensor` depending on the exact implementation.
        """
        ndimension = self.ndimension()

        # Process the index
        index = index if isinstance(index, tuple) else (index,)
        index = tuple(torch.tensor(idx) if isinstance(idx, list) else idx for idx in index)
        index = tuple(idx.item() if torch.is_tensor(idx) and not len(idx.shape) else idx for idx in index)

        # Handle the ellipsis
        # Find the index of the ellipsis
        ellipsis_locs = tuple(index for index, item in enumerate(index) if item is Ellipsis)
        if settings.debug.on():
            if len(ellipsis_locs) > 1:
                raise RuntimeError(
                    "Cannot have multiple ellipsis in a __getitem__ call. LazyTensor {} "
                    " received index {}.".format(self, index)
                )
        if len(ellipsis_locs) == 1:
            ellipsis_loc = ellipsis_locs[0]
            num_to_fill_in = ndimension - (len(index) - 1)
            index = (
                index[:ellipsis_loc]
                + tuple(slice(None, None, None) for _ in range(num_to_fill_in))
                + index[ellipsis_loc + 1 :]
            )

        # Pad the index with empty slices
        index = index + tuple(slice(None, None, None) for _ in range(ndimension - len(index)))

        # Make the index a tuple again
        index = tuple(index)

        # Call self._getitem - now that the index has been processed
        return self._getitem(*index)

    def __matmul__(self, other):
        return self.matmul(other)

    def __mul__(self, other):
        """
        Convenience alias of :meth:`~gpytorch.lazy.LazyTensor.mul` that allows the standard product operator to be
        used.
        """
        from .zero_lazy_tensor import ZeroLazyTensor
        from .diag_lazy_tensor import DiagLazyTensor

        if isinstance(other, ZeroLazyTensor):
            return other
        elif isinstance(other, DiagLazyTensor):
            return other * self

        return self.mul(other)

    def __setattr__(self, name, val):
        if torch.is_tensor(val) or isinstance(val, LazyTensor):
            if not hasattr(self, "_args"):
                raise RuntimeError(
                    "Cannot assign {name} to LazyTensor before calling LazyTensor.__init__()".format(name=name)
                )
        object.__setattr__(self, name, val)


def _import_dotted_name(name):
    components = name.split(".")
    obj = __import__(components[0])
    for component in components[1:]:
        obj = getattr(obj, component)
    return obj


def delazify(obj):
    """
    A function which ensures that `obj` is a (normal) Tensor.

    If `obj` is a Tensor, this function does nothing.
    If `obj` is a LazyTensor, this function evaluates it.
    """

    if torch.is_tensor(obj):
        return obj
    elif isinstance(obj, LazyTensor):
        return obj.evaluate()
    else:
        raise TypeError("object of class {} cannot be made into a Tensor".format(obj.__class__.__name__))


_deprecate_renamed_methods(LazyTensor, inv_quad_log_det="inv_quad_logdet", log_det="logdet")

__all__ = ["LazyTensor", "delazify"]<|MERGE_RESOLUTION|>--- conflicted
+++ resolved
@@ -1093,15 +1093,9 @@
         )(*self.representation())
 
         if initial_vectors is not None and initial_vectors.size(-1) > 1:
-<<<<<<< HEAD
-            getattr(self, "__cache")["root_decomposition"] = RootLazyTensor(roots[0])
-        else:
-            getattr(self, "__cache")["root_decomposition"] = RootLazyTensor(roots)
-=======
             self._memoize_cache["root_decomposition"] = RootLazyTensor(roots[0])
         else:
             self._memoize_cache["root_decomposition"] = RootLazyTensor(roots)
->>>>>>> 11499a68
 
         # Choose the best of the inv_roots, if there were more than one initial vectors
         if initial_vectors is not None and initial_vectors.size(-1) > 1:
