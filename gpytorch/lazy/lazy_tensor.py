#!/usr/bin/env python3

import math
import warnings
from abc import ABC, abstractmethod
from typing import Optional, Tuple

import torch
from torch import Tensor

import gpytorch

from .. import settings, utils
from ..functions._diagonalization import Diagonalization
from ..functions._inv_matmul import InvMatmul
from ..functions._inv_quad import InvQuad
from ..functions._inv_quad_log_det import InvQuadLogDet
from ..functions._matmul import Matmul
from ..functions._root_decomposition import RootDecomposition
from ..functions._sqrt_inv_matmul import SqrtInvMatmul
from ..utils.broadcasting import _matmul_broadcast_shape, _mul_broadcast_shape
from ..utils.cholesky import psd_safe_cholesky
from ..utils.deprecation import _deprecate_renamed_methods
from ..utils.errors import CachingError
from ..utils.getitem import _compute_getitem_size, _convert_indices_to_tensors, _is_noop_index, _noop_index
<<<<<<< HEAD
from ..utils.memoize import _is_in_cache_ignore_args, add_to_cache, cached, pop_from_cache
=======
from ..utils.memoize import add_to_cache, cached, get_from_cache, pop_from_cache
>>>>>>> b3e67814
from ..utils.pivoted_cholesky import pivoted_cholesky
from ..utils.warnings import NumericalWarning
from .lazy_tensor_representation_tree import LazyTensorRepresentationTree


class LazyTensor(ABC):
    r"""
    Base class for LazyTensors in GPyTorch.

    In GPyTorch, nearly all covariance matrices for Gaussian processes are handled internally as some variety of
    LazyTensor. A LazyTensor is an object that represents a tensor object, similar to :class:`torch.tensor`, but
    typically differs in two ways:

    #. A tensor represented by a LazyTensor can typically be represented more efficiently than storing a full matrix.
       For example, a LazyTensor representing :math:`K=XX^{\top}` where :math:`K` is :math:`n \times n` but
       :math:`X` is :math:`n \times d` might store :math:`X` instead of :math:`K` directly.
    #. A LazyTensor typically defines a matmul routine that performs :math:`KM` that is more efficient than storing
       the full matrix. Using the above example, performing :math:`KM=X(X^{\top}M)` requires only :math:`O(nd)` time,
       rather than the :math:`O(n^2)` time required if we were storing :math:`K` directly.

    In order to define a new LazyTensor class that can be used as a covariance matrix in GPyTorch, a user must define
    at a minimum the following methods (in each example, :math:`K` denotes the matrix that the LazyTensor represents)

    * :func:`~gpytorch.lazy.LazyTensor._matmul`, which performs a matrix multiplication :math:`KM`
    * :func:`~gpytorch.lazy.LazyTensor._size`, which returns a :class:`torch.Size` containing the dimensions of
      :math:`K`.
    * :func:`~gpytorch.lazy.LazyTensor._transpose_nonbatch`, which returns a transposed version of the LazyTensor

    In addition to these, the following methods should be implemented for maximum efficiency

    * :func:`~gpytorch.lazy.LazyTensor._quad_form_derivative`, which computes the derivative of a quadratic form
      with the LazyTensor (e.g. :math:`d (a^T X b) / dX`).
    * :func:`~gpytorch.lazy.LazyTensor._get_indices`, which returns a :class:`torch.Tensor` containing elements that
      are given by various tensor indices.
    * :func:`~gpytorch.lazy.LazyTensor._expand_batch`, which expands the batch dimensions of LazyTensors.
    * :func:`~gpytorch.lazy.LazyTensor._check_args`, which performs error checking on the arguments supplied to the
      LazyTensor constructor.

    In addition to these, a LazyTensor *may* need to define the following functions if it does anything interesting
    with the batch dimensions (e.g. sums along them, adds additional ones, etc):
    :func:`~gpytorch.lazy.LazyTensor._unsqueeze_batch`, :func:`~gpytorch.lazy.LazyTensor._getitem`, and
    :func:`~gpytorch.lazy.LazyTensor._permute_batch`.
    See the documentation for these methods for details.

    .. note::
        The base LazyTensor class provides default implementations of many other operations in order to mimic the
        behavior of a standard tensor as closely as possible. For example, we provide default implementations of
        :func:`~gpytorch.lazy.LazyTensor.__getitem__`, :func:`~gpytorch.lazy.LazyTensor.__add__`, etc that either
        make use of other lazy tensors or exploit the functions that **must** be defined above.

        Rather than overriding the public methods, we recommend that you override the private versions associated
        with these methods (e.g. - write a custom `_getitem` verses a custom `__getitem__`). This is because the
        public methods do quite a bit of error checking and casing that doesn't need to be repeated.

    .. note::
        LazyTensors are designed by default to optionally represent batches of matrices. Thus, the size of a
        LazyTensor may be (for example) :math:`b \times n \times n`. Many of the methods are designed to efficiently
        operate on these batches if present.
    """

    def _check_args(self, *args, **kwargs):
        """
        (Optional) run checks to see that input arguments and kwargs are valid

        Return:
            None (if all checks pass) or str (error message to raise)
        """
        return None

    def __init__(self, *args, **kwargs):
        if settings.debug.on():
            err = self._check_args(*args, **kwargs)
            if err is not None:
                raise ValueError(err)

        self._args = args
        self._kwargs = kwargs

    ####
    # The following methods need to be defined by the LazyTensor
    ####
    @abstractmethod
    def _matmul(self, rhs):
        """
        Performs a matrix multiplication :math:`KM` with the matrix :math:`K` that this LazyTensor represents. Should
        behave as :func:`torch.matmul`. If the LazyTensor represents a batch of matrices, this method should therefore
        operate in batch mode as well.

        ..note::
            This method is intended to be used only internally by various Functions that support backpropagation
            (e.g., :class:`gpytorch.functions.Matmul`). Once this method is defined, it is strongly recommended that
            one use :func:`~gpytorch.lazy.LazyTensor.matmul` instead, which makes use of this method properly.

        Args:
            rhs (:obj:`torch.tensor`): the matrix :math:`M` to multiply with.

        Returns:
            :obj:`torch.tensor`: matrix * rhs
        """
        raise NotImplementedError("The class {} requires a _matmul function!".format(self.__class__.__name__))

    @abstractmethod
    def _size(self):
        """
        Returns the size of the resulting Tensor that the lazy tensor represents.

        ..note::
            This method is used internally by the related function :func:`~gpytorch.lazy.LazyTensor.size`,
            which does some additional work. Calling this method directly is discouraged.

        Returns:
            :obj:`torch.Size`: The size of the matrix :math:`K` represented by this LazyTensor
        """
        raise NotImplementedError("The class {} requires a _size function!".format(self.__class__.__name__))

    @abstractmethod
    def _transpose_nonbatch(self):
        """
        Transposes non-batch dimensions (e.g. last two)
        Implement this method, rather than transpose() or t().

        ..note::
            This method is used internally by the related function :func:`~gpytorch.lazy.LazyTensor.transpose`, which
            does some additional work. Calling this method directly is discouraged.
        """
        raise NotImplementedError(
            "The class {} requires a _transpose_nonbatch function!".format(self.__class__.__name__)
        )

    ####
    # The following methods MIGHT have be over-written by LazyTensor subclasses
    # if the LazyTensor does weird things with the batch dimensions
    ####
    def _permute_batch(self, *dims):
        """
        Permute the batch dimensions.
        This probably won't have to be overwritten by LazyTensors, unless they use batch dimensions
        in a special way (e.g. BlockDiagLazyTensor, SumBatchLazyTensor)

        ..note::
            This method is used internally by the related function :func:`~gpytorch.lazy.LazyTensor.unsqueeze`,
            which does some additional work. Calling this method directly is discouraged.

        Args:
            dims (tuple of ints):
                The new order for the `self.dim() - 2` dimensions.
                It WILL contain each of the positive batch dimensions exactly once.
        """
        components = []
        for component in self._args:
            if torch.is_tensor(component):
                extra_dims = range(len(dims), component.dim())
                components.append(component.permute(*dims, *extra_dims))
            elif isinstance(component, LazyTensor):
                components.append(component._permute_batch(*dims))
            else:
                components.append(component)

        res = self.__class__(*components, **self._kwargs)
        return res

    def _getitem(self, row_index, col_index, *batch_indices):
        """
        Supports subindexing of the matrix this LazyTensor represents.

        The indices passed into this method will either be:
            Tensor indices
            Slices

        ..note::
            LazyTensor.__getitem__ uses this as a helper method. If you are writing your own custom LazyTensor,
            override this method rather than __getitem__ (so that you don't have to repeat the extra work)

        ..note::
            This method is used internally by the related function :func:`~gpytorch.lazy.LazyTensor.__getitem__`,
            which does some additional work. Calling this method directly is discouraged.

        This method has a number of restrictions on the type of arguments that are passed in to reduce
        the complexity of __getitem__ calls in PyTorch. In particular:
            - This method only accepts slices and tensors for the row/column indices (no ints)
            - The row and column dimensions don't dissapear (e.g. from Tensor indexing). These cases are
              handled by the `_getindices` method

        Args:
            :attr:`row_index` (slice, Tensor):
                Index for the row of the LazyTensor
            :attr:`col_index` (slice, Tensor):
                Index for the col of the LazyTensor
            :attr:`batch_indices` (tuple of slice, int, Tensor):
                Indices for the batch dimensions

        Returns:
            `LazyTensor`
        """
        # Special case: if both row and col are not indexed, then we are done
        if _is_noop_index(row_index) and _is_noop_index(col_index):
            if len(batch_indices):
                components = [component[batch_indices] for component in self._args]
                res = self.__class__(*components, **self._kwargs)
                return res
            else:
                return self

        # Normal case: we have to do some processing on either the rows or columns
        # We will handle this through "interpolation"
        row_interp_indices = torch.arange(0, self.size(-2), dtype=torch.long, device=self.device).view(-1, 1)
        row_interp_indices = row_interp_indices.expand(*self.batch_shape, -1, 1)
        row_interp_values = torch.tensor(1.0, dtype=self.dtype, device=self.device).expand_as(row_interp_indices)

        col_interp_indices = torch.arange(0, self.size(-1), dtype=torch.long, device=self.device).view(-1, 1)
        col_interp_indices = col_interp_indices.expand(*self.batch_shape, -1, 1)
        col_interp_values = torch.tensor(1.0, dtype=self.dtype, device=self.device).expand_as(col_interp_indices)

        # Construct interpolated LazyTensor
        from . import InterpolatedLazyTensor

        res = InterpolatedLazyTensor(self, row_interp_indices, row_interp_values, col_interp_indices, col_interp_values)
        return res._getitem(row_index, col_index, *batch_indices)

    def _unsqueeze_batch(self, dim):
        """
        Unsqueezes a batch dimension (positive-indexed only)
        This probably won't have to be overwritten by LazyTensors, unless they use batch dimensions
        in a special way (e.g. BlockDiagLazyTensor, SumBatchLazyTensor)

        ..note::
            This method is used internally by the related function :func:`~gpytorch.lazy.LazyTensor.unsqueeze`,
            which does some additional work. Calling this method directly is discouraged.
        """
        components = [component.unsqueeze(dim) for component in self._args]
        res = self.__class__(*components, **self._kwargs)
        return res

    ####
    # The following methods PROBABLY should be over-written by LazyTensor subclasses for efficiency
    ####
    def _expand_batch(self, batch_shape):
        """
        Expands along batch dimensions.

        ..note::
            This method is used internally by the related function :func:`~gpytorch.lazy.LazyTensor.expand`,
            which does some additional work. Calling this method directly is discouraged.
        """
        current_shape = torch.Size([1 for _ in range(len(batch_shape) - self.dim() + 2)] + list(self.batch_shape))
        batch_repeat = torch.Size(
            [expand_size // current_size for expand_size, current_size in zip(batch_shape, current_shape)]
        )
        return self.repeat(*batch_repeat, 1, 1)

    def _get_indices(self, row_index, col_index, *batch_indices):
        """
        This method selects elements from the LazyTensor based on tensor indices for each dimension.
        All indices are tensor indices that are broadcastable.
        There will be exactly one index per dimension of the LazyTensor

        ..note::
            This method is used internally by the related function :func:`~gpytorch.lazy.LazyTensor.__getitem__`,
            which does some additional work. Calling this method directly is discouraged.

        Args:
            row_index (LongTensor): indices to select from row of LazyTensor
            row_index (LongTensor): indices to select from col of LazyTensor
            batch_indices (tuple LongTensor): indices to select from batch dimensions.

        Returns:
            Tensor (size determined by broadcasted shape of indices) of selected values
        """
        final_shape = _mul_broadcast_shape(*(index.shape for index in batch_indices), row_index.shape, col_index.shape)
        row_index = row_index.expand(final_shape)
        col_index = col_index.expand(final_shape)
        batch_indices = tuple(index.expand(final_shape) for index in batch_indices)

        base_lazy_tensor = self._getitem(_noop_index, _noop_index, *batch_indices)._expand_batch(final_shape)

        # Create some interoplation indices and values
        row_interp_indices = torch.arange(0, self.size(-2), dtype=torch.long, device=self.device)
        row_interp_indices = row_interp_indices[row_index].unsqueeze_(-1).unsqueeze_(-1)
        row_interp_values = torch.tensor(1.0, dtype=self.dtype, device=self.device).expand_as(row_interp_indices)

        col_interp_indices = torch.arange(0, self.size(-1), dtype=torch.long, device=self.device)
        col_interp_indices = col_interp_indices[col_index].unsqueeze_(-1).unsqueeze_(-1)
        col_interp_values = torch.tensor(1.0, dtype=self.dtype, device=self.device).expand_as(col_interp_indices)

        # Construct interpolated LazyTensor
        from . import InterpolatedLazyTensor

        res = (
            InterpolatedLazyTensor(
                base_lazy_tensor, row_interp_indices, row_interp_values, col_interp_indices, col_interp_values
            )
            .evaluate()
            .squeeze(-2)
            .squeeze(-1)
        )
        return res

    def _quad_form_derivative(self, left_vecs, right_vecs):
        """
        Given u (left_vecs) and v (right_vecs),
        Computes the derivatives of (u^t K v) w.r.t. K

        ..note::
            This method is intended to be used only internally by various Functions that support backpropagation.
            For example, this method is used internally by :func:`~gpytorch.lazy.LazyTensor.inv_quad_logdet`. It is
            not likely that users will need to call this method directly.

        Returns:
            :obj:`torch.tensor`: derivative with respect to the arguments that are actually used to represent this
                                   this LazyTensor.
        """
        from collections import deque

        args = tuple(self.representation())
        args_with_grads = tuple(arg for arg in args if arg.requires_grad)

        # Easy case: if we don't require any gradients, then just return!
        if not len(args_with_grads):
            return tuple(None for _ in args)

        # Normal case: we'll use the autograd to get us a derivative
        with torch.autograd.enable_grad():
            loss = (left_vecs * self._matmul(right_vecs)).sum()
            loss.requires_grad_(True)
            actual_grads = deque(torch.autograd.grad(loss, args_with_grads, allow_unused=True))

        # Now make sure that the object we return has one entry for every item in args
        grads = []
        for arg in args:
            if arg.requires_grad:
                grads.append(actual_grads.popleft())
            else:
                grads.append(None)

        return tuple(grads)

    ####
    # Class definitions
    ####
    _check_size = True

    ####
    # Standard LazyTensor methods
    ####
    @property
    def _args(self):
        return self._args_memo

    @_args.setter
    def _args(self, args):
        self._args_memo = args

    def _approx_diag(self):
        """
        (Optional) returns an (approximate) diagonal of the matrix

        Sometimes computing an exact diagonal is a bit computationally slow
        When we don't need an exact diagonal (e.g. for the pivoted cholesky
        decomposition, this function is called

        Defaults to calling the exact diagonal function

        Returns:
            tensor: - the diagonal (or batch of diagonals)
        """
        return self.diag()

    @cached(name="cholesky")
    def _cholesky(self, upper=False):
        """
        (Optional) Cholesky-factorizes the LazyTensor

        ..note::
            This method is used as an internal helper. Calling this method directly is discouraged.

        Returns:
            (TriangularLazyTensor) Cholesky factor
        """
        from .triangular_lazy_tensor import TriangularLazyTensor
        from .keops_lazy_tensor import KeOpsLazyTensor

        evaluated_kern_mat = self.evaluate_kernel()

        if any(isinstance(sub_mat, KeOpsLazyTensor) for sub_mat in evaluated_kern_mat._args):
            raise RuntimeError("Cannot run Cholesky with KeOps: it will either be really slow or not work.")

        evaluated_mat = evaluated_kern_mat.evaluate()

        # if the tensor is a scalar, we can just take the square root
        if evaluated_mat.size(-1) == 1:
            return TriangularLazyTensor(evaluated_mat.clamp_min(0.0).sqrt())

        # contiguous call is necessary here
        cholesky = psd_safe_cholesky(evaluated_mat, upper=upper).contiguous()
        return TriangularLazyTensor(cholesky, upper=upper)

    def _cholesky_solve(self, rhs, upper: bool = False):
        """
        (Optional) Assuming that `self` is a Cholesky factor, computes the cholesky solve

        ..note::
            This method is used as an internal helper. Calling this method directly is discouraged.

        Returns:
            (LazyTensor) Cholesky factor
        """
        raise NotImplementedError("_cholesky_solve not implemented for the base LazyTensor")

    def _inv_matmul_preconditioner(self):
        """
        (Optional) define a preconditioner that can be used for linear systems, but not necessarily
        for log determinants. By default, this can call :meth:`~gpytorch.lazy.LazyTensor._preconditioner`.

        Returns:
            function: a function on x which performs P^{-1}(x)
        """
        base_precond, _, _ = self._preconditioner()

        if base_precond is not None:
            return base_precond
        elif gpytorch.beta_features.default_preconditioner.on():
            if hasattr(self, "_default_preconditioner_cache"):
                U, S, V = self._default_preconditioner_cache
            else:
                precond_basis_size = min(gpytorch.settings.max_preconditioner_size.value(), self.size(-1))
                random_basis = torch.randn(
                    self.batch_shape + torch.Size((self.size(-2), precond_basis_size)),
                    device=self.device,
                    dtype=self.dtype,
                )
                projected_mat = self._matmul(random_basis)
                proj_q = torch.qr(projected_mat)
                orthog_projected_mat = self._matmul(proj_q).transpose(-2, -1)
                # Maybe log
                if settings.verbose_linalg.on():
                    settings.verbose_linalg.logger.debug(
                        f"Running svd on a matrix of size {orthog_projected_mat.shape}."
                    )
                U, S, V = torch.svd(orthog_projected_mat)
                U = proj_q.matmul(U)

                self._default_preconditioner_cache = (U, S, V)

            def preconditioner(v):
                res = V.transpose(-2, -1).matmul(v)
                res = (1 / S).unsqueeze(-1) * res
                res = U.matmul(res)
                return res

            return preconditioner
        else:
            return None

    def _mul_constant(self, other):
        """
        Multiplies the LazyTensor by a costant.

        ..note::
            This method is used internally by the related function :func:`~gpytorch.lazy.LazyTensor.mul`,
            which does some additional work. Calling this method directly is discouraged.

        Returns:
            :obj:`gpytorch.lazy.LazyTensor`
        """
        from .constant_mul_lazy_tensor import ConstantMulLazyTensor

        return ConstantMulLazyTensor(self, other)

    def _mul_matrix(self, other):
        """
        Multiplies the LazyTensor by a (batch of) matrices.

        ..note::
            This method is used internally by the related function :func:`~gpytorch.lazy.LazyTensor.mul`,
            which does some additional work. Calling this method directly is discouraged.

        Returns:
            :obj:`gpytorch.lazy.LazyTensor`
        """
        from .non_lazy_tensor import NonLazyTensor
        from .mul_lazy_tensor import MulLazyTensor

        self = self.evaluate_kernel()
        other = other.evaluate_kernel()
        if isinstance(self, NonLazyTensor) or isinstance(other, NonLazyTensor):
            return NonLazyTensor(self.evaluate() * other.evaluate())
        else:
            left_lazy_tensor = self if self._root_decomposition_size() < other._root_decomposition_size() else other
            right_lazy_tensor = other if left_lazy_tensor is self else self
            return MulLazyTensor(left_lazy_tensor.root_decomposition(), right_lazy_tensor.root_decomposition())

    def _preconditioner(self):
        """
        (Optional) define a preconditioner (P) for linear conjugate gradients

        Returns:
            function: a function on x which performs P^{-1}(x)
            scalar: the log determinant of P
        """
        return None, None, None

    def _probe_vectors_and_norms(self):
        return None, None

    def _prod_batch(self, dim):
        """
        Multiply the LazyTensor across a batch dimension (supplied as a positive number).

        ..note::
            This method is used internally by the related function :func:`~gpytorch.lazy.LazyTensor.prod`,
            which does some additional work. Calling this method directly is discouraged.

        Returns:
            :obj:`gpytorch.lazy.LazyTensor`
        """
        from .mul_lazy_tensor import MulLazyTensor
        from .root_lazy_tensor import RootLazyTensor

        if self.size(dim) == 1:
            return self.squeeze(dim)

        roots = self.root_decomposition().root.evaluate()
        num_batch = roots.size(dim)

        while True:
            # Take care of extra roots (odd roots), if they exist
            if num_batch % 2:
                shape = list(roots.shape)
                shape[dim] = 1
                extra_root = torch.full(
                    shape, dtype=self.dtype, device=self.device, fill_value=(1.0 / math.sqrt(self.size(-2)))
                )
                roots = torch.cat([roots, extra_root], dim)
                num_batch += 1

            # Divide and conqour
            # Assumes that there's an even number of roots
            part1_index = [_noop_index] * roots.dim()
            part1_index[dim] = slice(None, num_batch // 2, None)
            part1 = roots[tuple(part1_index)].contiguous()
            part2_index = [_noop_index] * roots.dim()
            part2_index[dim] = slice(num_batch // 2, None, None)
            part2 = roots[tuple(part2_index)].contiguous()

            if num_batch // 2 == 1:
                part1 = part1.squeeze(dim)
                part2 = part2.squeeze(dim)
                res = MulLazyTensor(RootLazyTensor(part1), RootLazyTensor(part2))
                break
            else:
                res = MulLazyTensor(RootLazyTensor(part1), RootLazyTensor(part2))
                roots = res.root_decomposition().root.evaluate()
                num_batch = num_batch // 2

        return res

    def _root_decomposition(self):
        """
        Returns the (usually low-rank) root of a lazy tensor of a PSD matrix.

        ..note::
            This method is used internally by the related function
            :func:`~gpytorch.lazy.LazyTensor.root_decomposition`, which does some additional work.
            Calling this method directly is discouraged.

        Returns:
            (Tensor or LazyTensor): The root of the root decomposition
        """
        func = RootDecomposition()
        res, _ = func.apply(
            self.representation_tree(),
            self._root_decomposition_size(),
            self.dtype,
            self.device,
            self.batch_shape,
            self.matrix_shape,
            True,
            False,
            None,
            *self.representation(),
        )

        return res

    def _root_decomposition_size(self):
        """
        This is the inner size of the root decomposition.
        This is primarily used to determine if it will be cheaper to compute a
        different root or not
        """
        return settings.max_root_decomposition_size.value()

    def _root_inv_decomposition(self, initial_vectors=None):
        """
        Returns the (usually low-rank) inverse root of a lazy tensor of a PSD matrix.

        ..note::
            This method is used internally by the related function
            :func:`~gpytorch.lazy.LazyTensor.root_inv_decomposition`, which does some additional work.
            Calling this method directly is discouraged.

        Returns:
            (Tensor or LazyTensor): The root of the inverse root decomposition
        """
        from .root_lazy_tensor import RootLazyTensor

        func = RootDecomposition()
        roots, inv_roots = func.apply(
            self.representation_tree(),
            self._root_decomposition_size(),
            self.dtype,
            self.device,
            self.batch_shape,
            self.matrix_shape,
            True,
            True,
            initial_vectors,
            *self.representation(),
        )

        if initial_vectors is not None and initial_vectors.size(-1) > 1:
            add_to_cache(self, "root_decomposition", RootLazyTensor(roots[0]))
        else:
            add_to_cache(self, "root_decomposition", RootLazyTensor(roots))

        return inv_roots

    def _solve(self, rhs, preconditioner, num_tridiag=0):
        return utils.linear_cg(
            self._matmul,
            rhs,
            n_tridiag=num_tridiag,
            max_iter=settings.max_cg_iterations.value(),
            max_tridiag_iter=settings.max_lanczos_quadrature_iterations.value(),
            preconditioner=preconditioner,
        )

    def _sum_batch(self, dim):
        """
        Sum the LazyTensor across a batch dimension (supplied as a positive number).

        ..note::
            This method is used internally by the related function :func:`~gpytorch.lazy.LazyTensor.sum`,
            which does some additional work. Calling this method directly is discouraged.

        Returns:
            :obj:`gpytorch.lazy.LazyTensor`
        """
        from .sum_batch_lazy_tensor import SumBatchLazyTensor

        return SumBatchLazyTensor(self, block_dim=dim)

    def _t_matmul(self, rhs):
        r"""
        Performs a transpose matrix multiplication :math:`K^{\top}M` with the matrix :math:`K` that this
        LazyTensor represents.

        Args:
            rhs (:obj:`torch.tensor`): the matrix :math:`M` to multiply with.

        Returns:
            :obj:`torch.tensor`: matrix * rhs
        """
        return self.transpose(-1, -2)._matmul(rhs)

    def add_diag(self, diag):
        """
        Adds an element to the diagonal of the matrix.

        Args:
            - diag (Scalar Tensor)
        """
        from .diag_lazy_tensor import ConstantDiagLazyTensor, DiagLazyTensor
        from .added_diag_lazy_tensor import AddedDiagLazyTensor

        if not self.is_square:
            raise RuntimeError("add_diag only defined for square matrices")

        diag_shape = diag.shape
        if len(diag_shape) == 0:
            # interpret scalar tensor as constant diag
            diag_tensor = ConstantDiagLazyTensor(diag.unsqueeze(-1), diag_shape=self.shape[-1])
        elif diag_shape[-1] == 1:
            # interpret single-trailing element as constant diag
            diag_tensor = ConstantDiagLazyTensor(diag, diag_shape=self.shape[-1])
        else:
            try:
                expanded_diag = diag.expand(self.shape[:-1])
            except RuntimeError:
                raise RuntimeError(
                    "add_diag for LazyTensor of size {} received invalid diagonal of size {}.".format(
                        self.shape, diag_shape
                    )
                )
            diag_tensor = DiagLazyTensor(expanded_diag)

        return AddedDiagLazyTensor(self, diag_tensor)

    def add_jitter(self, jitter_val=1e-3):
        """
        Adds jitter (i.e., a small diagonal component) to the matrix this
        LazyTensor represents. This could potentially be implemented as a no-op,
        however this could lead to numerical instabilities, so this should only
        be done at the user's risk.
        """
        diag = torch.tensor(jitter_val, dtype=self.dtype, device=self.device)
        return self.add_diag(diag)

    def cat_rows(self, cross_mat, new_mat, generate_roots=True):
        """
        Concatenates new rows and columns to the matrix that this LazyTensor represents, e.g.
        C = ((A; B); B^T, D). where A is the existing lazy tensor, and B (cross_mat) and D (new_mat)
        are new components. This is most commonly used when fantasizing with kernel matrices.

        We have access to K \\approx LL^T and K^{-1} \\approx RR^T, where L and R are low rank matrices
        resulting from root and root inverse decompositions (see the LOVE paper).

        To update R, we first update L:
            [K U; U^T S] = [L 0; A B][L^T A^T; 0 BT]
        Solving this matrix equation, we get:
            K = LL^T ==>       L = L
            U = LA^T ==>       A = UR^{-1}
            S = AA^T + BB^T ==> B = cholesky(S - AA^T)

        Once we've computed Z = [L 0; A B], we have that the new kernel matrix [K U; U^T S] \approx ZZ^T. Therefore,
        we can form a pseudo-inverse of Z directly to approximate [K U; U^T S]^{-1/2}.

        This strategy is also described in "Efficient Nonmyopic Bayesian Optimization via One-Shot Multistep Trees,"
        Jiang et al, NeurIPS, 2020. https://arxiv.org/abs/2006.15779.

        Args:
            cross_mat (:obj:`torch.tensor`): the matrix :math:`B` we are appending to the matrix :math:`A`.
                If :math:`A` is n x n, then this matrix should be n x k.
            new_mat (:obj:`torch.tensor`): the matrix :math:`D` we are appending to the matrix :math:`A`.
                If :math:`B` is n x k, then this matrix should be k x k.
            generate_roots (:obj:`bool`): whether to generate the root decomposition of :math:`A` even if it
                has not been created yet.

        Returns:
            :obj:`LazyTensor`: concatenated lazy tensor with the new rows and columns.
        """
        from .cat_lazy_tensor import CatLazyTensor
        from .root_lazy_tensor import RootLazyTensor
        from .triangular_lazy_tensor import TriangularLazyTensor
        from . import lazify

        cross_mat = lazify(cross_mat)
        batch_shape = cross_mat.shape[:-2]
        new_mat = lazify(new_mat)
        old_tsr = self
        if old_tsr.ndimension() < cross_mat.ndimension():
            from .batch_repeat_lazy_tensor import BatchRepeatLazyTensor

            old_tsr = BatchRepeatLazyTensor(old_tsr, batch_shape)
        new_lazy_tensor_1 = CatLazyTensor(old_tsr, cross_mat, dim=-2)
        new_lazy_tensor_2 = CatLazyTensor(cross_mat.transpose(-1, -2), new_mat, dim=-2)
        new_lazy_tensor = CatLazyTensor(new_lazy_tensor_1, new_lazy_tensor_2, dim=-1)

        # if the old lazy tensor does not have either a root decomposition or a root inverse decomposition
        # don't create one
        does_not_have_roots = _is_in_cache_ignore_args(self, "root_decomposition") or _is_in_cache_ignore_args(
            self, "root_inv_decomposition"
        )
        if not generate_roots and not does_not_have_roots:
            return new_lazy_tensor

        L = self.root_decomposition().root
        L_inverse = self.root_inv_decomposition().root.evaluate()

        m, n = L.shape[-2:]

        if isinstance(L, TriangularLazyTensor):
            l_is_chol = True
            L = delazify(L)
            # The whole thing is triangular, we can just do two triangular solves
            if isinstance(cross_mat, LazyTensor):
                cross_mat = cross_mat.evaluate()
            lower_left = torch.triangular_solve(cross_mat.transpose(-1, -2), L, upper=False).solution.transpose(-2, -1)
        else:
            l_is_chol = False
            L = delazify(L)
            lower_left = cross_mat.matmul(L_inverse)

        schur = new_mat - lower_left.matmul(lower_left.transpose(-2, -1))
        schur_root = lazify(schur).root_decomposition().root.evaluate()

        # Form new root Z = [L 0; lower_left schur_root]
        num_fant = schur_root.size(-2)
        new_root = torch.zeros(*batch_shape, m + num_fant, n + num_fant, device=L.device, dtype=L.dtype)
        new_root[..., :m, :n] = L
        new_root[..., m:, : lower_left.shape[-1]] = lower_left
        new_root[..., m:, n : (n + schur_root.shape[-1])] = schur_root

        # Use pseudo-inverse of Z as new inv root
        if l_is_chol:
            # we know L is triangular, so inverting is a simple triangular solve agaist the identity
            # we don't need the batch shape here, thanks to broadcasting
            Eye = torch.eye(new_root.shape[-2], device=new_root.device, dtype=new_root.dtype)
            new_inv_root = torch.triangular_solve(Eye, new_root, upper=False)[0]
            new_inv_root = lazify(new_inv_root.transpose(-1, -2))

        else:
            # otherwise we need to do QR
            if new_root.shape[-1] <= 2048:
                # Dispatch to CPU so long as pytorch/pytorch#22573 is not fixed
                device = new_root.device
                Q, R = torch.qr(new_root.cpu())
                Q = Q.to(device)
                R = R.to(device)
            else:
                Q, R = torch.qr(new_root)

            Rdiag = torch.diagonal(R, dim1=-2, dim2=-1)
            # if R is almost singular, add jitter
            zeroish = Rdiag.abs() < 1e-6
            if torch.any(zeroish):
                # can't use in-place operation here b/c it would mess up backward pass
                # haven't found a more elegant way to add a jitter diagonal yet...
                jitter_diag = 1e-6 * torch.sign(Rdiag) * zeroish.to(Rdiag)
                R = R + torch.diag_embed(jitter_diag)

            if R.shape[-2] == R.shape[-1]:
                new_inv_root = torch.triangular_solve(Q.transpose(-2, -1), R, upper=True).solution.transpose(-2, -1)
            else:
                # solve with least squares
                new_inv_root = torch.lstsq(Q.transpose(-2, -1), R).solution.transpose(-2, -1)

        add_to_cache(new_lazy_tensor, "root_decomposition", RootLazyTensor(new_root))
        add_to_cache(new_lazy_tensor, "root_inv_decomposition", RootLazyTensor(new_inv_root))

        return new_lazy_tensor

    def add_low_rank(
        self,
        low_rank_mat,
        root_decomp_method: Optional[str] = None,
        root_inv_decomp_method: Optional[str] = None,
        generate_roots: Optional[bool] = True,
    ):
        """
        Adds a low rank matrix to the matrix that this LazyTensor represents, e.g.
        computes A + BB^T. We then update both the tensor and its root decomposition.

        We have access to, L and M where A \approx LL^T and A^{-1} \approx MM^T.
        We compute \tilde{A} = A + BB^T = L(I + M B B^T M^T)L' and then decompose
        (I + M VV^T M^T) \approx RR^T, using LR as our new root decomposition.

        This strategy is described in more detail in "Kernel Interpolation for Scalable Online Gaussian
        Processes," Stanton et al, AISTATS, 2021. https://arxiv.org/abs/2103.01454.

        Args:
            low_rank_mat (:obj:`torch.tensor`): the matrix `B` that we are adding to `A`.
            root_decomp_method (:obj:`str`): how to compute the root decomposition of `A`.
            root_inv_decomp_method (:obj:`str`): how to compute the root inverse decomposition of `A`.
            generate_roots (:obj:`bool`): whether to generate the root decomposition of :math:`A` even if it
            has not been created yet.

        Returns:
            :obj:`SumLazyTensor`: addition of A and BB^T.
        """
        from . import lazify
        from .root_lazy_tensor import RootLazyTensor

        # TODO: add a check if this should NOT be a lazy addition
        new_lazy_tensor = self + lazify(low_rank_mat.matmul(low_rank_mat.transpose(-1, -2)))

        # if the old lazy tensor does not have either a root decomposition or a root inverse decomposition
        # don't create one
        does_not_have_roots = _is_in_cache_ignore_args(self, "root_decomposition") or _is_in_cache_ignore_args(
            self, "root_inv_decomposition"
        )
        if not generate_roots and not does_not_have_roots:
            return new_lazy_tensor

        # we are going to compute the following
        # \tilde{A} = A + BB^T = L(I + L^{-1} B B^T L^{-T})L^T

        # first get LL^T = A
        current_root = self.root_decomposition(method=root_decomp_method).root
        # and MM^T = A^{-1}
        current_inv_root = self.root_inv_decomposition(method=root_inv_decomp_method).root.transpose(-1, -2)

        # compute p = M B and take its SVD
        pvector = current_inv_root.matmul(low_rank_mat)
        # USV^T = p; when p is a vector this saves us the trouble of computing an orthonormal basis
        U, S, _ = torch.svd(pvector, some=False)

        # we want the root decomposition of I_r + U S^2 U^T but S is q so we need to pad.
        one_padding = torch.ones(*S.shape[:-1], U.shape[-2] - S.shape[-1], device=S.device, dtype=S.dtype)
        # the non zero eigenvalues get updated by S^2 + 1, so we take the square root.
        root_S_plus_identity = (S ** 2 + 1.0) ** 0.5
        # pad the nonzero eigenvalues with the ones
        #######
        # \tilde{S} = \left(((S^2 + 1)^{0.5}; 0
        # (0; 1) \right)
        #######
        stacked_root_S = torch.cat((root_S_plus_identity, one_padding), dim=-1)
        # compute U \tilde{S} for the new root
        inner_root = U.matmul(torch.diag_embed(stacked_root_S))
        # \tilde{L} = L U \tilde{S}
        if inner_root.shape[-1] == current_root.shape[-1]:
            updated_root = current_root.matmul(inner_root)
        else:
            updated_root = torch.cat(
                (
                    current_root.evaluate(),
                    torch.zeros(*current_root.shape[:-1], 1, device=current_root.device, dtype=current_root.dtype),
                ),
                dim=-1,
            )

        # compute \tilde{S}^{-1}
        stacked_inv_root_S = torch.cat((1.0 / root_S_plus_identity, one_padding), dim=-1)
        # compute the new inverse inner root: U \tilde{S}^{-1}
        inner_inv_root = U.matmul(torch.diag_embed(stacked_inv_root_S))
        # finally \tilde{L}^{-1} = L^{-1} U \tilde{S}^{-1}
        updated_inv_root = current_inv_root.transpose(-1, -2).matmul(inner_inv_root)

        add_to_cache(new_lazy_tensor, "root_decomposition", RootLazyTensor(updated_root))
        add_to_cache(new_lazy_tensor, "root_inv_decomposition", RootLazyTensor(updated_inv_root))

        return new_lazy_tensor

    @property
    def batch_dim(self):
        """
        Returns the dimension of the shape over which the tensor is batched.
        """
        return len(self.batch_shape)

    @property
    def batch_shape(self):
        """
        Returns the shape over which the tensor is batched.
        """
        return self.shape[:-2]

    def cholesky(self, upper=False):
        """
        Cholesky-factorizes the LazyTensor

        Parameters:
            upper (bool) - upper triangular or lower triangular factor (default: False)

        Returns:
            (LazyTensor) Cholesky factor (lower triangular)
        """
        chol = self._cholesky(upper=False)
        if upper:
            chol = chol._transpose_nonbatch()
        return chol

    def clone(self):
        """
        Clones the LazyTensor (creates clones of all underlying tensors)
        """
        args = [arg.clone() if hasattr(arg, "clone") else arg for arg in self._args]
        kwargs = {key: val.clone() if hasattr(val, "clone") else val for key, val in self._kwargs.items()}
        return self.__class__(*args, **kwargs)

    def cpu(self):
        """
        Returns:
            :obj:`~gpytorch.lazy.LazyTensor`: a new LazyTensor identical to ``self``, but on the CPU.
        """
        new_args = []
        new_kwargs = {}
        for arg in self._args:
            if hasattr(arg, "cpu"):
                new_args.append(arg.cpu())
            else:
                new_args.append(arg)
        for name, val in self._kwargs.items():
            if hasattr(val, "cpu"):
                new_kwargs[name] = val.cpu()
            else:
                new_kwargs[name] = val
        return self.__class__(*new_args, **new_kwargs)

    def cuda(self, device_id=None):
        """
        This method operates identically to :func:`torch.nn.Module.cuda`.

        Args:
            device_id (:obj:`str`, optional):
                Device ID of GPU to use.
        Returns:
            :obj:`~gpytorch.lazy.LazyTensor`:
                a new LazyTensor identical to ``self``, but on the GPU.
        """
        new_args = []
        new_kwargs = {}
        for arg in self._args:
            if hasattr(arg, "cuda"):
                new_args.append(arg.cuda(device_id))
            else:
                new_args.append(arg)
        for name, val in self._kwargs.items():
            if hasattr(val, "cuda"):
                new_kwargs[name] = val.cuda(device_id)
            else:
                new_kwargs[name] = val
        return self.__class__(*new_args, **new_kwargs)

    @property
    def device(self):
        return self._args[0].device

    def detach(self):
        """
        Removes the LazyTensor from the current computation graph.
        (In practice, this function removes all Tensors that make up the
        LazyTensor from the computation graph.)
        """
        return self.clone().detach_()

    def detach_(self):
        """
        An in-place version of `detach`.
        """
        for arg in self._args:
            if hasattr(arg, "detach"):
                arg.detach_()
        for val in self._kwargs.values():
            if hasattr(val, "detach"):
                val.detach_()
        return self

    def diag(self):
        r"""
        As :func:`torch.diag`, returns the diagonal of the matrix :math:`K` this LazyTensor represents as a vector.

        :rtype: torch.tensor
        :return: The diagonal of :math:`K`. If :math:`K` is :math:`n \times n`, this will be a length
            n vector. If this LazyTensor represents a batch (e.g., is :math:`b \times n \times n`), this will be a
            :math:`b \times n` matrix of diagonals, one for each matrix in the batch.
        """
        if settings.debug.on():
            if not self.is_square:
                raise RuntimeError("Diag works on square matrices (or batches)")

        row_col_iter = torch.arange(0, self.matrix_shape[-1], dtype=torch.long, device=self.device)
        return self[..., row_col_iter, row_col_iter]

    def dim(self):
        """
        Alias of :meth:`~gpytorch.lazy.LazyTensor.ndimension`
        """
        return self.ndimension()

    def double(self, device_id=None):
        """
        This method operates identically to :func:`torch.Tensor.double`.
        """
        new_args = []
        new_kwargs = {}
        for arg in self._args:
            if hasattr(arg, "double"):
                new_args.append(arg.double())
            else:
                new_args.append(arg)
        for name, val in self._kwargs.items():
            if hasattr(val, "double"):
                new_kwargs[name] = val.double()
            else:
                new_kwargs[name] = val
        return self.__class__(*new_args, **new_kwargs)

    @property
    def dtype(self):
        return self._args[0].dtype

    def expand(self, *sizes):
        if len(sizes) == 1 and hasattr(sizes, "__iter__"):
            sizes = sizes[0]
        if len(sizes) < 2 or tuple(sizes[-2:]) != self.matrix_shape:
            raise RuntimeError(
                "Invalid expand arguments {}. Currently, repeat only works to create repeated "
                "batches of a 2D LazyTensor.".format(tuple(sizes))
            )
        elif all(isinstance(size, int) for size in sizes):
            shape = torch.Size(sizes)
        else:
            raise RuntimeError("Invalid arguments {} to expand.".format(sizes))

        res = self._expand_batch(batch_shape=shape[:-2])
        return res

    @cached
    def evaluate(self):
        """
        Explicitly evaluates the matrix this LazyTensor represents. This function
        should return a Tensor storing an exact representation of this LazyTensor.
        """
        num_rows, num_cols = self.matrix_shape

        if num_rows < num_cols:
            eye = torch.eye(num_rows, dtype=self.dtype, device=self.device)
            eye = eye.expand(*self.batch_shape, num_rows, num_rows)
            res = self.transpose(-1, -2).matmul(eye).transpose(-1, -2).contiguous()
        else:
            eye = torch.eye(num_cols, dtype=self.dtype, device=self.device)
            eye = eye.expand(*self.batch_shape, num_cols, num_cols)
            res = self.matmul(eye)
        return res

    def evaluate_kernel(self):
        """
        Return a new LazyTensor representing the same one as this one, but with
        all lazily evaluated kernels actually evaluated.
        """
        return self.representation_tree()(*self.representation())

    def inv_matmul(self, right_tensor, left_tensor=None):
        r"""
        Computes a linear solve (w.r.t self = :math:`A`) with several right hand sides :math:`R`.
        I.e. computes

        ... math::

            \begin{equation}
                A^{-1} R,
            \end{equation}

        where :math:`R` is :attr:`right_tensor` and :math:`A` is the LazyTensor.

        If :attr:`left_tensor` is supplied, computes

        ... math::

            \begin{equation}
                L A^{-1} R,
            \end{equation}

        where :math:`L` is :attr:`left_tensor`. Supplying this can reduce the number of
        CG calls required.

        Args:
            - :obj:`torch.tensor` (n x k) - Matrix :math:`R` right hand sides
            - :obj:`torch.tensor` (m x n) - Optional matrix :math:`L` to perform left multiplication with

        Returns:
            - :obj:`torch.tensor` - :math:`A^{-1}R` or :math:`LA^{-1}R`.
        """
        if not self.is_square:
            raise RuntimeError(
                "inv_matmul only operates on (batches of) square (positive semi-definite) LazyTensors. "
                "Got a {} of size {}.".format(self.__class__.__name__, self.size())
            )

        if self.dim() == 2 and right_tensor.dim() == 1:
            if self.shape[-1] != right_tensor.numel():
                raise RuntimeError(
                    "LazyTensor (size={}) cannot be multiplied with right-hand-side Tensor (size={}).".format(
                        self.shape, right_tensor.shape
                    )
                )

        func = InvMatmul
        if left_tensor is None:
            return func.apply(self.representation_tree(), False, right_tensor, *self.representation())
        else:
            return func.apply(self.representation_tree(), True, left_tensor, right_tensor, *self.representation())

    def inv_quad(self, tensor, reduce_inv_quad=True):
        """
        Computes an inverse quadratic form (w.r.t self) with several right hand sides.
        I.e. computes tr( tensor^T self^{-1} tensor )

        NOTE: Don't overwrite this function!
        Instead, overwrite inv_quad_logdet

        Args:
            - tensor (tensor nxk) - Vector (or matrix) for inverse quad

        Returns:
            - tensor - tr( tensor^T (self)^{-1} tensor )
        """
        if not self.is_square:
            raise RuntimeError(
                "inv_quad only operates on (batches of) square (positive semi-definite) LazyTensors. "
                "Got a {} of size {}.".format(self.__class__.__name__, self.size())
            )

        try:
            result_shape = _matmul_broadcast_shape(self.shape, tensor.shape)
        except RuntimeError:
            raise RuntimeError(
                "LazyTensor (size={}) cannot be multiplied with right-hand-side Tensor (size={}).".format(
                    self.shape, tensor.shape
                )
            )

        args = (tensor.expand(*result_shape[:-2], *tensor.shape[-2:]),) + self.representation()
        func = InvQuad.apply
        inv_quad_term = func(self.representation_tree(), *args)

        if reduce_inv_quad:
            inv_quad_term = inv_quad_term.sum(-1)
        return inv_quad_term

    def inv_quad_logdet(self, inv_quad_rhs=None, logdet=False, reduce_inv_quad=True):
        """
        Computes an inverse quadratic form (w.r.t self) with several right hand sides.
        I.e. computes tr( tensor^T self^{-1} tensor )
        In addition, computes an (approximate) log determinant of the the matrix

        Args:
            - tensor (tensor nxk) - Vector (or matrix) for inverse quad

        Returns:
            - scalar - tr( tensor^T (self)^{-1} tensor )
            - scalar - log determinant
        """
        # Special case: use Cholesky to compute these terms
        if settings.fast_computations.log_prob.off() or (self.size(-1) <= settings.max_cholesky_size.value()):
            from .chol_lazy_tensor import CholLazyTensor
            from .triangular_lazy_tensor import TriangularLazyTensor

            cholesky = CholLazyTensor(TriangularLazyTensor(self.cholesky()))
            return cholesky.inv_quad_logdet(inv_quad_rhs=inv_quad_rhs, logdet=logdet, reduce_inv_quad=reduce_inv_quad)

        # Default: use modified batch conjugate gradients to compute these terms
        # See NeurIPS 2018 paper: https://arxiv.org/abs/1809.11165
        if not self.is_square:
            raise RuntimeError(
                "inv_quad_logdet only operates on (batches of) square (positive semi-definite) LazyTensors. "
                "Got a {} of size {}.".format(self.__class__.__name__, self.size())
            )

        if inv_quad_rhs is not None:
            if self.dim() == 2 and inv_quad_rhs.dim() == 1:
                if self.shape[-1] != inv_quad_rhs.numel():
                    raise RuntimeError(
                        "LazyTensor (size={}) cannot be multiplied with right-hand-side Tensor (size={}).".format(
                            self.shape, inv_quad_rhs.shape
                        )
                    )
            elif self.dim() != inv_quad_rhs.dim():
                raise RuntimeError(
                    "LazyTensor (size={}) and right-hand-side Tensor (size={}) should have the same number "
                    "of dimensions.".format(self.shape, inv_quad_rhs.shape)
                )
            elif self.batch_shape != inv_quad_rhs.shape[:-2] or self.shape[-1] != inv_quad_rhs.shape[-2]:
                raise RuntimeError(
                    "LazyTensor (size={}) cannot be multiplied with right-hand-side Tensor (size={}).".format(
                        self.shape, inv_quad_rhs.shape
                    )
                )

        args = self.representation()
        if inv_quad_rhs is not None:
            args = [inv_quad_rhs] + list(args)

        probe_vectors, probe_vector_norms = self._probe_vectors_and_norms()

        func = InvQuadLogDet.apply

        inv_quad_term, logdet_term = func(
            self.representation_tree(),
            self.dtype,
            self.device,
            self.matrix_shape,
            self.batch_shape,
            (inv_quad_rhs is not None),
            logdet,
            probe_vectors,
            probe_vector_norms,
            *args,
        )

        if inv_quad_term.numel() and reduce_inv_quad:
            inv_quad_term = inv_quad_term.sum(-1)
        return inv_quad_term, logdet_term

    @property
    def is_square(self):
        return self.matrix_shape[0] == self.matrix_shape[1]

    def logdet(self):
        """
        Computes an (approximate) log determinant of the matrix

        NOTE: Don't overwrite this function!
        Instead, overwrite inv_quad_logdet

        Returns:
            - scalar: log determinant
        """
        _, res = self.inv_quad_logdet(inv_quad_rhs=None, logdet=True)
        return res

    def matmul(self, other):
        """
        Multiplies self by a matrix

        Args:
            other (:obj:`torch.tensor`): Matrix or vector to multiply with. Can be either a :obj:`torch.tensor`
                or a :obj:`gpytorch.lazy.LazyTensor`.

        Returns:
            :obj:`torch.tensor`: Tensor or LazyTensor containing the result of the matrix multiplication :math:`KM`,
            where :math:`K` is the (batched) matrix that this :obj:`gpytorch.lazy.LazyTensor` represents, and :math:`M`
            is the (batched) matrix input to this method.
        """
        # TODO: Move this check to MatmulLazyTensor and Matmul (so we can pass the shapes through from there)
        _matmul_broadcast_shape(self.shape, other.shape)

        if isinstance(other, LazyTensor):
            from .matmul_lazy_tensor import MatmulLazyTensor

            return MatmulLazyTensor(self, other)

        func = Matmul()
        return func.apply(self.representation_tree(), other, *self.representation())

    @property
    def matrix_shape(self):
        """
        Returns the shape of the matrix being represented (without batching).
        """
        return torch.Size(self.shape[-2:])

    def mul(self, other):
        """
        Multiplies the matrix by a constant, or elementwise the matrix by another matrix

        Args:
            other (:obj:`torch.tensor` or :obj:`~gpytorch.lazy.LazyTensor`): constant or matrix to elementwise
            multiply by.

        Returns:
            :obj:`gpytorch.lazy.LazyTensor`: Another lazy tensor representing the result of the multiplication. if
            other was a constant (or batch of constants), this will likely be a
            :obj:`gpytorch.lazy.ConstantMulLazyTensor`. If other was
            another matrix, this will likely be a :obj:`gpytorch.lazy.MulLazyTensor`.
        """
        from .zero_lazy_tensor import ZeroLazyTensor
        from .non_lazy_tensor import lazify

        if isinstance(other, ZeroLazyTensor):
            return other

        if not (torch.is_tensor(other) or isinstance(other, LazyTensor)):
            other = torch.tensor(other, dtype=self.dtype, device=self.device)

        try:
            _mul_broadcast_shape(self.shape, other.shape)
        except RuntimeError:
            raise RuntimeError(
                "Cannot multiply LazyTensor of size {} by an object of size {}".format(self.shape, other.shape)
            )

        if torch.is_tensor(other):
            if other.numel() == 1:
                return self._mul_constant(other.squeeze())
            elif other.shape[-2:] == torch.Size((1, 1)):
                return self._mul_constant(other.view(*other.shape[:-2]))

        return self._mul_matrix(lazify(other))

    def ndimension(self):
        """
        Returns the number of dimensions
        """
        return len(self.size())

    def numel(self):
        """
        Returns the number of elements
        """
        return self.shape.numel()

    def numpy(self):
        """
        Return self as an evaluated numpy array
        """
        return self.evaluate().detach().cpu().numpy()

    def permute(self, *dims):
        num_dims = self.dim()
        orig_dims = dims
        dims = tuple(dim if dim >= 0 else dim + num_dims for dim in dims)

        if settings.debug.on():
            if len(dims) != num_dims:
                raise RuntimeError("number of dims don't match in permute")
            if sorted(set(dims)) != sorted(dims):
                raise RuntimeError("repeated dim in permute")

            for dim, orig_dim in zip(dims, orig_dims):
                if dim >= num_dims:
                    raise RuntimeError(
                        "Dimension out of range (expected to be in range of [{}, {}], but got "
                        "{}.".format(-num_dims, num_dims - 1, orig_dim)
                    )

        if dims[-2:] != (num_dims - 2, num_dims - 1):
            raise ValueError("At the moment, cannot permute the non-batch dimensions of LazyTensors.")

        return self._permute_batch(*dims[:-2])

    def prod(self, dim=None):
        """
        For a `b x n x m` LazyTensor, compute the product over the batch dimension.

        The `mul_batch_size` controls whether or not the batch dimension is grouped when multiplying.
            * `mul_batch_size=None` (default): The entire batch dimension is multiplied. Returns a `n x n` LazyTensor.
            * `mul_batch_size=k`: Creates `b/k` groups, and muls the `k` entries of this group.
                (The LazyTensor is reshaped as a `b/k x k x n x m` LazyTensor and the `k` dimension is multiplied over.
                Returns a `b/k x n x m` LazyTensor.

        Args:
            :attr:`mul_batch_size` (int or None):
                Controls the number of groups that are multiplied over (default: None).

        Returns:
            :obj:`~gpytorch.lazy.LazyTensor`

        Example:
            >>> lazy_tensor = gpytorch.lazy.NonLazyTensor(torch.tensor([
                    [[2, 4], [1, 2]],
                    [[1, 1], [0, -1]],
                    [[2, 1], [1, 0]],
                    [[3, 2], [2, -1]],
                ]))
            >>> lazy_tensor.mul_batch().evaluate()
            >>> # Returns: torch.Tensor([[12, 8], [0, 0]])
            >>> lazy_tensor.mul_batch(mul_batch_size=2)
            >>> # Returns: torch.Tensor([[[2, 4], [0, -2]], [[6, 2], [2, 0]]])
        """
        if dim is None:
            raise ValueError("At the moment, LazyTensor.prod requires a dim argument (got None)")

        orig_dim = dim
        if dim < 0:
            dim = self.dim() + dim
        if dim >= len(self.batch_shape):
            raise ValueError(
                "At the moment, LazyTensor.prod only works on batch dimensions. "
                "Got dim={} for LazyTensor of shape {}".format(orig_dim, self.shape)
            )

        return self._prod_batch(dim)

    def repeat(self, *sizes):
        """
        Repeats this tensor along the specified dimensions.

        Currently, this only works to create repeated batches of a 2D LazyTensor.
        I.e. all calls should be `lazy_tensor.repeat(<size>, 1, 1)`.

        Example:
            >>> lazy_tensor = gpytorch.lazy.ToeplitzLazyTensor(torch.tensor([4. 1., 0.5]))
            >>> lazy_tensor.repeat(2, 1, 1).evaluate()
            tensor([[[4.0000, 1.0000, 0.5000],
                     [1.0000, 4.0000, 1.0000],
                     [0.5000, 1.0000, 4.0000]],
                    [[4.0000, 1.0000, 0.5000],
                     [1.0000, 4.0000, 1.0000],
                     [0.5000, 1.0000, 4.0000]]])
        """
        from .batch_repeat_lazy_tensor import BatchRepeatLazyTensor

        if len(sizes) < 3 or tuple(sizes[-2:]) != (1, 1):
            raise RuntimeError(
                "Invalid repeat arguments {}. Currently, repeat only works to create repeated "
                "batches of a 2D LazyTensor.".format(tuple(sizes))
            )

        return BatchRepeatLazyTensor(self, batch_repeat=torch.Size(sizes[:-2]))

    def representation(self):
        """
        Returns the Tensors that are used to define the LazyTensor
        """
        representation = []
        for arg in self._args:
            if torch.is_tensor(arg):
                representation.append(arg)
            elif hasattr(arg, "representation") and callable(arg.representation):  # Is it a LazyTensor?
                representation += list(arg.representation())
            else:
                raise RuntimeError("Representation of a LazyTensor should consist only of Tensors")
        return tuple(representation)

    def representation_tree(self):
        """
        Returns a :obj:`gpytorch.lazy.LazyTensorRepresentationTree` tree object that recursively encodes the
        representation of this lazy tensor. In particular, if the definition of this lazy tensor depends on other
        lazy tensors, the tree is an object that can be used to reconstruct the full structure of this lazy tensor,
        including all subobjects. This is used internally.
        """
        return LazyTensorRepresentationTree(self)

    @property
    def requires_grad(self):
        return any(
            arg.requires_grad
            for arg in tuple(self._args) + tuple(self._kwargs.values())
            if hasattr(arg, "requires_grad")
        )

    @requires_grad.setter
    def requires_grad(self, val):
        for arg in self._args:
            if hasattr(arg, "requires_grad"):
                if arg.dtype in (torch.float, torch.double, torch.half):
                    arg.requires_grad = val
        for arg in self._kwargs.values():
            if hasattr(arg, "requires_grad"):
                arg.requires_grad = val

    def requires_grad_(self, val):
        """
        Sets `requires_grad=val` on all the Tensors that make up the LazyTensor
        This is an inplace operation.
        """
        self.requires_grad = val
        return self

    @cached(name="diagonalization")
    def diagonalization(self, method: Optional[str] = None):
        """
        Returns a (usually partial) diagonalization of a symmetric PSD matrix.
        Options are either "lanczos" or "symeig". "lanczos" runs Lanczos while
        "symeig" runs LazyTensor.symeig.
        """
        if not self.is_square:
            raise RuntimeError(
                "diagonalization only operates on (batches of) square (symmetric) LazyTensors. "
                "Got a {} of size {}.".format(self.__class__.__name__, self.size())
            )

        if method is None:
            if self.size(-1) <= settings.max_cholesky_size.value():
                method = "symeig"
            else:
                method = "lanczos"

        if method == "lanczos":
            from ..lazy import lazify

            func = Diagonalization()
            evals, evecs = func.apply(
                self.representation_tree(),
                self.device,
                self.dtype,
                self.matrix_shape,
                self._root_decomposition_size(),
                self.batch_shape,
                *self.representation(),
            )
            evecs = lazify(evecs)

        elif method == "symeig":
            evals, evecs = self.symeig(eigenvectors=True)

        return evals, evecs

    @cached(name="root_decomposition")
    def root_decomposition(self, method: Optional[str] = None):
        """
        Returns a (usually low-rank) root decomposition lazy tensor of a PSD matrix.
        This can be used for sampling from a Gaussian distribution, or for obtaining a
        low-rank version of a matrix
        """
        from .chol_lazy_tensor import CholLazyTensor
        from .root_lazy_tensor import RootLazyTensor

        if not self.is_square:
            raise RuntimeError(
                "root_decomposition only operates on (batches of) square (symmetric) LazyTensors. "
                "Got a {} of size {}.".format(self.__class__.__name__, self.size())
            )

        if method is None:
            if (
                self.size(-1) <= settings.max_cholesky_size.value()
                or settings.fast_computations.covar_root_decomposition.off()
            ):
                method = "cholesky"
            else:
                method = "lanczos"

        if method == "cholesky":
            try:
                res = self.cholesky()
                return CholLazyTensor(res)
            except RuntimeError as e:
                warnings.warn(
                    f"Runtime Error when computing Cholesky decomposition: {e}. Using RootDecomposition.".format(e),
                    NumericalWarning,
                )
                method = "symeig"

        if method == "pivoted_cholesky":
            return RootLazyTensor(pivoted_cholesky(self.evaluate(), max_iter=self._root_decomposition_size()))

        if method == "symeig":
            evals, evecs = self.symeig(eigenvectors=True)
            # TODO: only use non-zero evals (req. dealing w/ batches...)
            F = evecs * evals.clamp(0.0).sqrt().unsqueeze(-2)
            return RootLazyTensor(F)

        if method == "svd":
            U, S, _ = self.svd()
            # TODO: only use non-zero singular values (req. dealing w/ batches...)
            F = U * S.sqrt().unsqueeze(-2)
            return RootLazyTensor(F)

        if method == "lanczos":
            # check to see if we have already run lanczos for a diagonalization
            try:
                evals, evecs = get_from_cache(self, "diagonalization")
                F = evecs * evals.clamp(1e-7).sqrt().unsqueeze(-2)
                return RootLazyTensor(F)
            except CachingError:
                pass

            # if not run standard lanczos
            return RootLazyTensor(self._root_decomposition())

        raise RuntimeError(f"Unknown method '{method}'")

    @cached(name="root_inv_decomposition")
    def root_inv_decomposition(self, method: Optional[str] = None, initial_vectors=None, test_vectors=None):
        """
        Returns a (usually low-rank) root decomposotion lazy tensor of a PSD matrix.
        This can be used for sampling from a Gaussian distribution, or for obtaining a
        low-rank version of a matrix
        """
        from .root_lazy_tensor import RootLazyTensor
        from .non_lazy_tensor import lazify

        if self.shape[-2:].numel() == 1:
            return RootLazyTensor(1 / self.evaluate().sqrt())

        if method is None:
            if (
                self.size(-1) <= settings.max_cholesky_size.value()
                or settings.fast_computations.covar_root_decomposition.off()
            ):
                method = "cholesky"
            else:
                method = "lanczos"

        if method == "cholesky":
            try:
                L = delazify(self.cholesky())
                # we know L is triangular, so inverting is a simple triangular solve agaist the identity
                # we don't need the batch shape here, thanks to broadcasting
                Eye = torch.eye(L.shape[-2], device=L.device, dtype=L.dtype)
                Linv = torch.triangular_solve(Eye, L, upper=False)[0]
                res = lazify(Linv.transpose(-1, -2))
                return RootLazyTensor(res)
            except RuntimeError as e:
                warnings.warn(
                    "Runtime Error when computing Cholesky decomposition: {}. Using RootDecomposition.".format(e),
                    NumericalWarning,
                )

        if not self.is_square:
            raise RuntimeError(
                "root_inv_decomposition only operates on (batches of) square (symmetric) LazyTensors. "
                "Got a {} of size {}.".format(self.__class__.__name__, self.size())
            )

<<<<<<< HEAD
        if method == "lanczos":
            if initial_vectors is not None:
                if self.dim() == 2 and initial_vectors.dim() == 1:
                    if self.shape[-1] != initial_vectors.numel():
                        raise RuntimeError(
                            "LazyTensor (size={}) cannot be multiplied with initial_vectors (size={}).".format(
                                self.shape, initial_vectors.shape
                            )
                        )
                elif self.dim() != initial_vectors.dim():
                    raise RuntimeError(
                        "LazyTensor (size={}) and initial_vectors (size={}) should have the same number "
                        "of dimensions.".format(self.shape, initial_vectors.shape)
                    )
                elif self.batch_shape != initial_vectors.shape[:-2] or self.shape[-1] != initial_vectors.shape[-2]:
=======
        # check to see if we have already run lanczos for a diagonalization
        try:
            evals, evecs = get_from_cache(self, "diagonalization")
            F = evecs * evals.clamp(1e-7).sqrt().reciprocal().unsqueeze(-2)
            return RootLazyTensor(F)
        except CachingError:
            pass

        # if not run standard lanczos
        if initial_vectors is not None:
            if self.dim() == 2 and initial_vectors.dim() == 1:
                if self.shape[-1] != initial_vectors.numel():
>>>>>>> b3e67814
                    raise RuntimeError(
                        "LazyTensor (size={}) cannot be multiplied with initial_vectors (size={}).".format(
                            self.shape, initial_vectors.shape
                        )
                    )

            inv_roots = self._root_inv_decomposition(initial_vectors)

            # Choose the best of the inv_roots, if there were more than one initial vectors
            if initial_vectors is not None and initial_vectors.size(-1) > 1:
                num_probes = initial_vectors.size(-1)
                test_vectors = test_vectors.unsqueeze(0)

                # Compute solves
                solves = inv_roots.matmul(inv_roots.transpose(-1, -2).matmul(test_vectors))

                # Compute self * solves
                solves = (
                    solves.permute(*range(1, self.dim() + 1), 0)
                    .contiguous()
                    .view(*self.batch_shape, self.matrix_shape[-1], -1)
                )
                mat_times_solves = self.matmul(solves)
                mat_times_solves = mat_times_solves.view(
                    *self.batch_shape, self.matrix_shape[-1], -1, num_probes
                ).permute(-1, *range(0, self.dim()))

                # Compute residuals
                residuals = (mat_times_solves - test_vectors).norm(2, dim=-2)
                residuals = residuals.view(residuals.size(0), -1).sum(-1)

                # Choose solve that best fits
                _, best_solve_index = residuals.min(0)
                inv_root = inv_roots[best_solve_index].squeeze(0)

            else:
                inv_root = inv_roots

        if method == "symeig":
            evals, evecs = self.symeig(eigenvectors=True)
            # TODO: only use non-zero evals (req. dealing w/ batches...)
            inv_root = evecs * evals.clamp(1e-7).reciprocal().sqrt().unsqueeze(-2)

        if method == "svd":
            U, S, _ = self.svd()
            # TODO: only use non-zero singular values (req. dealing w/ batches...)
            inv_root = U * S.clamp(1e-7).reciprocal().sqrt().unsqueeze(-2)

        if method == "pinverse":
            # this is numerically unstable and should rarely be used
            root = self.root_decomposition().root.evaluate()
            inv_root = torch.pinverse(root).transpose(-1, -2)

        return RootLazyTensor(inv_root)

    def size(self, val=None):
        """
        Returns the size of the resulting Tensor that the lazy tensor represents
        """
        size = self._size()
        if val is not None:
            return size[val]
        return size

    def squeeze(self, dim):
        if self.size(dim) != 1:
            return self
        else:
            index = [_noop_index] * self.dim()
            index[dim] = 0
            index = tuple(index)
            return self[index]

    @property
    def shape(self):
        return self.size()

    def sqrt_inv_matmul(self, rhs, lhs=None):
        """
        If A is positive definite, computes either lhs A^{-1/2} rhs or A^{-1/2} rhs.
        """
        squeeze = False
        if rhs.dim() == 1:
            rhs = rhs.unsqueeze(-1)
            squeeze = True

        func = SqrtInvMatmul()
        sqrt_inv_matmul_res, inv_quad_res = func.apply(self.representation_tree(), rhs, lhs, *self.representation())

        if squeeze:
            sqrt_inv_matmul_res = sqrt_inv_matmul_res.squeeze(-1)

        if lhs is None:
            return sqrt_inv_matmul_res
        else:
            return sqrt_inv_matmul_res, inv_quad_res

    def sum(self, dim=None):
        """
        Sum the LazyTensor across a dimension.
        The `dim` controls which batch dimension is summed over.
        If set to None, then sums all dimensions

        Args:
            :attr:`dim` (int):
                Which dimension is being summed over (default=None)

        Returns:
            :obj:`~gpytorch.lazy.LazyTensor` or Tensor.

        Example:
            >>> lazy_tensor = gpytorch.lazy.NonLazyTensor(torch.tensor([
                    [[2, 4], [1, 2]],
                    [[1, 1], [0, -1]],
                    [[2, 1], [1, 0]],
                    [[3, 2], [2, -1]],
                ]))
            >>> lazy_tensor.sum(0).evaluate()
        """
        # Case: summing everything
        if dim is None:
            ones = torch.ones(self.size(-2), 1, dtype=self.dtype, device=self.device)
            return (self @ ones).sum()

        # Otherwise: make dim positive
        orig_dim = dim
        if dim < 0:
            dim = self.dim() + dim

        # Case: summing across columns
        if dim == (self.dim() - 1):
            ones = torch.ones(self.size(-1), 1, dtype=self.dtype, device=self.device)
            return (self @ ones).squeeze(-1)
        # Case: summing across rows
        elif dim == (self.dim() - 2):
            ones = torch.ones(self.size(-2), 1, dtype=self.dtype, device=self.device)
            return (self.transpose(-1, -2) @ ones).squeeze(-1)
        # Otherwise: it's a batch dimension
        elif dim < self.dim():
            return self._sum_batch(dim)
        else:
            raise ValueError("Invalid dim ({}) for LazyTensor of size {}".format(orig_dim, self.shape))

    def svd(self) -> Tuple["LazyTensor", Tensor, "LazyTensor"]:
        """
        Compute the SVD of the lazy tensor `M` s.t. `M = U @ S @ V.T`.
        This can be very slow for large tensors. Should be special-cased for tensors with particular structure.
        Does NOT sort the sigular values.

        Returns:
            :obj:`~gpytorch.lazy.LazyTensor`:
                The left singular vectors (`U`).
            :obj:`torch.Tensor`:
                The singular values (`S`).
            :obj:`~gpytorch.lazy.LazyTensor`:
                The right singular vectors (`V`).
        """
        return self._svd()

    @cached(name="symeig")
    def symeig(self, eigenvectors: bool = False) -> Tuple[Tensor, Optional["LazyTensor"]]:
        """
        Compute the symmetric eigendecomposition of the lazy tensor. This can be very
        slow for large tensors. Should be special-cased for tensors with particular
        structure. Does NOT sort the eigenvalues.

        Args:
            :attr:`eigenvectors` (bool): If True, compute the eigenvectors in addition to the eigenvalues.
        Returns:
            :obj:`torch.Tensor`:
                The eigenvalues.
            :obj:`~gpytorch.lazy.LazyTensor`:
                The eigenvectors. If `eigenvectors=False`, this is None. Otherwise, this LazyTensor
                contains the orthonormal eigenvectors of the matrix.
        """
        try:
            evals, evecs = pop_from_cache(self, "symeig", eigenvectors=True)
            return evals, None
        except CachingError:
            pass
        return self._symeig(eigenvectors=eigenvectors)

    def to(self, device_id):
        """
        A device-agnostic method of moving the lazy_tensor to the specified device.

        Args:
            device_id (:obj: `torch.device`): Which device to use (GPU or CPU).
        Returns:
            :obj:`~gpytorch.lazy.LazyTensor`: New LazyTensor identical to self on specified device
        """
        new_args = []
        new_kwargs = {}
        for arg in self._args:
            if hasattr(arg, "to"):
                new_args.append(arg.to(device_id))
            else:
                new_args.append(arg)
        for name, val in self._kwargs.items():
            if hasattr(val, "to"):
                new_kwargs[name] = val.to(device_id)
            else:
                new_kwargs[name] = val
        return self.__class__(*new_args, **new_kwargs)

    def t(self):
        """
        Alias of :meth:`~gpytorch.lazy.LazyTensor.transpose` for 2D LazyTensor.
        (Tranposes the two dimensions.)
        """
        if self.ndimension() != 2:
            raise RuntimeError("Cannot call t for more than 2 dimensions")
        return self.transpose(0, 1)

    def transpose(self, dim1, dim2):
        """
        Transpose the dimensions `dim1` and `dim2` of the LazyTensor.

        Example:
            >>> lazy_tensor = gpytorch.lazy.NonLazyTensor(torch.randn(3, 5))
            >>> lazy_tensor.transpose(0, 1)
        """
        ndimension = self.ndimension()
        if dim1 < 0:
            dim1 = ndimension + dim1
        if dim2 < 0:
            dim2 = ndimension + dim2
        if dim1 >= ndimension or dim2 >= ndimension or not isinstance(dim1, int) or not isinstance(dim2, int):
            raise RuntimeError("Invalid dimension")

        # Batch case
        if dim1 < ndimension - 2 and dim2 < ndimension - 2:
            small_dim = dim1 if dim1 < dim2 else dim2
            large_dim = dim2 if dim1 < dim2 else dim1
            res = self._permute_batch(
                *range(small_dim),
                large_dim,
                *range(small_dim + 1, large_dim),
                small_dim,
                *range(large_dim + 1, ndimension - 2),
            )

        elif dim1 >= ndimension - 2 and dim2 >= ndimension - 2:
            res = self._transpose_nonbatch()

        else:
            raise RuntimeError("Cannot transpose batch dimension with non-batch dimension")

        return res

    def unsqueeze(self, dim):
        positive_dim = (self.dim() + dim + 1) if dim < 0 else dim
        if positive_dim > len(self.batch_shape):
            raise ValueError(
                "Can only unsqueeze batch dimensions of {} (size {}). Got "
                "dim={}.".format(self.__class__.__name__, self.shape, dim)
            )
        res = self._unsqueeze_batch(positive_dim)
        return res

    def zero_mean_mvn_samples(self, num_samples):
        """
        Assumes that self is a covariance matrix, or a batch of covariance matrices.
        Returns samples from a zero-mean MVN, defined by self (as covariance matrix)

        Self should be symmetric, either (batch_size x num_dim x num_dim) or (num_dim x num_dim)

        Args:
            :attr:`num_samples` (int):
                Number of samples to draw.

        Returns:
            :obj:`torch.tensor`:
                Samples from MVN (num_samples x batch_size x num_dim) or (num_samples x num_dim)
        """
        from ..utils.contour_integral_quad import contour_integral_quad

        if settings.ciq_samples.on():
            base_samples = torch.randn(
                *self.batch_shape, self.size(-1), num_samples, dtype=self.dtype, device=self.device
            )
            base_samples = base_samples.permute(-1, *range(self.dim() - 1)).contiguous()
            base_samples = base_samples.unsqueeze(-1)
            solves, weights, _, _ = contour_integral_quad(
                self.evaluate_kernel(),
                base_samples,
                inverse=False,
                num_contour_quadrature=settings.num_contour_quadrature.value(),
            )

            return (solves * weights).sum(0).squeeze(-1)

        else:
            if self.size()[-2:] == torch.Size([1, 1]):
                covar_root = self.evaluate().sqrt()
            else:
                covar_root = self.root_decomposition().root

            base_samples = torch.randn(
                *self.batch_shape, covar_root.size(-1), num_samples, dtype=self.dtype, device=self.device
            )
            samples = covar_root.matmul(base_samples).permute(-1, *range(self.dim() - 1)).contiguous()

        return samples

    def __add__(self, other):
        """
        Return a :obj:`gpytorch.lazy.LazyTensor` that represents the sum of this lazy tensor and another matrix
        or lazy tensor.

        Args:
            :attr:`other` (:obj:`torch.tensor` or :obj:`gpytorch.lazy.LazyTensor`):
                Matrix to add to this one.

        Returns:
            :obj:`gpytorch.lazy.SumLazyTensor`:
                A sum lazy tensor representing the sum of this lazy tensor and other.
        """
        from .sum_lazy_tensor import SumLazyTensor
        from .zero_lazy_tensor import ZeroLazyTensor
        from .diag_lazy_tensor import DiagLazyTensor
        from .added_diag_lazy_tensor import AddedDiagLazyTensor
        from .root_lazy_tensor import RootLazyTensor
        from .non_lazy_tensor import lazify
        from torch import Tensor

        if isinstance(other, ZeroLazyTensor):
            return self
        elif isinstance(other, DiagLazyTensor):
            return AddedDiagLazyTensor(self, other)
        elif isinstance(other, RootLazyTensor):
            return self.add_low_rank(self, other.root)
        elif isinstance(other, Tensor):
            other = lazify(other)
            shape = _mul_broadcast_shape(self.shape, other.shape)
            new_self = self if self.shape[:-2] == shape[:-2] else self._expand_batch(shape[:-2])
            new_other = other if other.shape[:-2] == shape[:-2] else other._expand_batch(shape[:-2])
            return SumLazyTensor(new_self, new_other)
        else:
            return SumLazyTensor(self, other)

    def __div__(self, other):
        """
        Return a :obj:`gpytorch.lazy.LazyTensor` that represents the product of this lazy tensor and
        the elementwise reciprocal of another matrix or lazy tensor.

        Args:
            :attr:`other` (:obj:`torch.tensor` or :obj:`gpytorch.lazy.LazyTensor`):
                Matrix to divide this one by.

        Returns:
            :obj:`gpytorch.lazy.MulLazyTensor`:
                Result of division.
        """
        from .zero_lazy_tensor import ZeroLazyTensor

        if isinstance(other, ZeroLazyTensor):
            raise RuntimeError("Attempted to divide by a ZeroLazyTensor (divison by zero)")

        return self.mul(1.0 / other)

    def __getitem__(self, index):
        """
        Supports subindexing of the matrix this LazyTensor represents. This may return either another
        :obj:`gpytorch.lazy.LazyTensor` or a :obj:`torch.tensor` depending on the exact implementation.
        """
        ndimension = self.ndimension()

        # Process the index
        index = index if isinstance(index, tuple) else (index,)
        index = tuple(torch.tensor(idx) if isinstance(idx, list) else idx for idx in index)
        index = tuple(idx.item() if torch.is_tensor(idx) and not len(idx.shape) else idx for idx in index)

        # Handle the ellipsis
        # Find the index of the ellipsis
        ellipsis_locs = tuple(index for index, item in enumerate(index) if item is Ellipsis)
        if settings.debug.on():
            if len(ellipsis_locs) > 1:
                raise RuntimeError(
                    "Cannot have multiple ellipsis in a __getitem__ call. LazyTensor {} "
                    " received index {}.".format(self, index)
                )
        if len(ellipsis_locs) == 1:
            ellipsis_loc = ellipsis_locs[0]
            num_to_fill_in = ndimension - (len(index) - 1)
            index = index[:ellipsis_loc] + tuple(_noop_index for _ in range(num_to_fill_in)) + index[ellipsis_loc + 1 :]

        # Pad the index with empty indices
        index = index + tuple(_noop_index for _ in range(ndimension - len(index)))

        # Make the index a tuple again
        *batch_indices, row_index, col_index = index

        # Helpers to determine what the final shape will be if we're tensor indexed
        batch_has_tensor_index = bool(len(batch_indices)) and any(torch.is_tensor(index) for index in batch_indices)
        row_has_tensor_index = torch.is_tensor(row_index)
        col_has_tensor_index = torch.is_tensor(col_index)
        # These are the cases where the row and/or column indices will be "absorbed" into other indices
        row_col_are_absorbed = any(
            (
                batch_has_tensor_index and (row_has_tensor_index or col_has_tensor_index),
                not batch_has_tensor_index and (row_has_tensor_index and col_has_tensor_index),
            )
        )

        # If we're indexing the LT with ints or slices
        # Replace the ints with slices, and we'll just squeeze the dimensions later
        squeeze_row = False
        squeeze_col = False
        if isinstance(row_index, int):
            row_index = slice(row_index, row_index + 1, None)
            squeeze_row = True
        if isinstance(col_index, int):
            col_index = slice(col_index, col_index + 1, None)
            squeeze_col = True

        # Call self._getitem - now that the index has been processed
        # Alternatively, if we're using tensor indices and losing dimensions, use self._get_indices
        if row_col_are_absorbed:
            # Convert all indices into tensor indices
            (*batch_indices, row_index, col_index,) = _convert_indices_to_tensors(
                self, (*batch_indices, row_index, col_index)
            )
            res = self._get_indices(row_index, col_index, *batch_indices)
        else:
            res = self._getitem(row_index, col_index, *batch_indices)

        # If we selected a single row and/or column (or did tensor indexing), we'll be retuning a tensor
        # with the appropriate shape
        if squeeze_row or squeeze_col or row_col_are_absorbed:
            res = delazify(res)
        if squeeze_row:
            res = res.squeeze(-2)
        if squeeze_col:
            res = res.squeeze(-1)

        # Make sure we're getting the expected shape
        if settings.debug.on() and self.__class__._check_size:
            expected_shape = _compute_getitem_size(self, index)
            if expected_shape != res.shape:
                raise RuntimeError(
                    "{}.__getitem__ failed! Expected a final shape of size {}, got {}. This is a bug with GPyTorch, "
                    "or your custom LazyTensor.".format(self.__class__.__name__, expected_shape, res.shape)
                )

        # We're done!
        return res

    @cached(name="svd")
    def _svd(self) -> Tuple["LazyTensor", Tensor, "LazyTensor"]:
        """Method that allows implementing special-cased SVD computation. Should not be called directly"""
        # Using symeig is preferable here for psd LazyTensors.
        # Will need to overwrite this function for non-psd LazyTensors.
        evals, evecs = self.symeig(eigenvectors=True)
        signs = torch.sign(evals)
        U = evecs * signs.unsqueeze(-2)
        S = torch.abs(evals)
        V = evecs
        return U, S, V

    def _symeig(self, eigenvectors: bool = False) -> Tuple[Tensor, Optional["LazyTensor"]]:
        """Method that allows implementing special-cased symeig computation. Should not be called directly"""
        from gpytorch.lazy.non_lazy_tensor import NonLazyTensor

        if settings.verbose_linalg.on():
            settings.verbose_linalg.logger.debug(f"Running symeig on a matrix of size {self.shape}.")

        dtype = self.dtype  # perform decomposition in double precision for numerical stability
        # TODO: Use fp64 registry once #1213 is addressed
        evals, evecs = torch.symeig(self.evaluate().to(dtype=torch.double), eigenvectors=eigenvectors)
        # chop any negative eigenvalues. TODO: warn if evals are significantly negative
        evals = evals.clamp_min(0.0).to(dtype=dtype)
        if eigenvectors:
            evecs = NonLazyTensor(evecs.to(dtype=dtype))
        else:
            evecs = None
        return evals, evecs

    def __matmul__(self, other):
        return self.matmul(other)

    def __mul__(self, other):
        return self.mul(other)

    def __radd__(self, other):
        return self + other

    def __rmul__(self, other):
        return self.mul(other)

    def __sub__(self, other):
        return self + other.mul(-1)


def _import_dotted_name(name):
    components = name.split(".")
    obj = __import__(components[0])
    for component in components[1:]:
        obj = getattr(obj, component)
    return obj


def delazify(obj):
    """
    A function which ensures that `obj` is a (normal) Tensor.

    If `obj` is a Tensor, this function does nothing.
    If `obj` is a LazyTensor, this function evaluates it.
    """

    if torch.is_tensor(obj):
        return obj
    elif isinstance(obj, LazyTensor):
        return obj.evaluate()
    else:
        raise TypeError("object of class {} cannot be made into a Tensor".format(obj.__class__.__name__))


_deprecate_renamed_methods(LazyTensor, inv_quad_log_det="inv_quad_logdet", log_det="logdet")

__all__ = ["LazyTensor", "delazify"]<|MERGE_RESOLUTION|>--- conflicted
+++ resolved
@@ -23,11 +23,7 @@
 from ..utils.deprecation import _deprecate_renamed_methods
 from ..utils.errors import CachingError
 from ..utils.getitem import _compute_getitem_size, _convert_indices_to_tensors, _is_noop_index, _noop_index
-<<<<<<< HEAD
-from ..utils.memoize import _is_in_cache_ignore_args, add_to_cache, cached, pop_from_cache
-=======
-from ..utils.memoize import add_to_cache, cached, get_from_cache, pop_from_cache
->>>>>>> b3e67814
+from ..utils.memoize import _is_in_cache_ignore_args, add_to_cache, cached, get_from_cache, pop_from_cache
 from ..utils.pivoted_cholesky import pivoted_cholesky
 from ..utils.warnings import NumericalWarning
 from .lazy_tensor_representation_tree import LazyTensorRepresentationTree
@@ -1695,8 +1691,16 @@
                 "root_inv_decomposition only operates on (batches of) square (symmetric) LazyTensors. "
                 "Got a {} of size {}.".format(self.__class__.__name__, self.size())
             )
-
-<<<<<<< HEAD
+            
+        # check to see if we have already run lanczos for a diagonalization
+        try:
+            evals, evecs = get_from_cache(self, "diagonalization")
+            F = evecs * evals.clamp(1e-7).sqrt().reciprocal().unsqueeze(-2)
+            return RootLazyTensor(F)
+        except CachingError:
+            pass
+          
+        # otherwise run lanczos
         if method == "lanczos":
             if initial_vectors is not None:
                 if self.dim() == 2 and initial_vectors.dim() == 1:
@@ -1712,20 +1716,6 @@
                         "of dimensions.".format(self.shape, initial_vectors.shape)
                     )
                 elif self.batch_shape != initial_vectors.shape[:-2] or self.shape[-1] != initial_vectors.shape[-2]:
-=======
-        # check to see if we have already run lanczos for a diagonalization
-        try:
-            evals, evecs = get_from_cache(self, "diagonalization")
-            F = evecs * evals.clamp(1e-7).sqrt().reciprocal().unsqueeze(-2)
-            return RootLazyTensor(F)
-        except CachingError:
-            pass
-
-        # if not run standard lanczos
-        if initial_vectors is not None:
-            if self.dim() == 2 and initial_vectors.dim() == 1:
-                if self.shape[-1] != initial_vectors.numel():
->>>>>>> b3e67814
                     raise RuntimeError(
                         "LazyTensor (size={}) cannot be multiplied with initial_vectors (size={}).".format(
                             self.shape, initial_vectors.shape
