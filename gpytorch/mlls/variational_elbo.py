#!/usr/bin/env python3

import torch
from .marginal_log_likelihood import MarginalLogLikelihood
from .. import settings
import warnings


class VariationalELBO(MarginalLogLikelihood):
    def __init__(self, likelihood, model, num_data, combine_terms=True):
        """
        A special MLL designed for variational inference
        Args:
        - likelihood: (Likelihood) - the likelihood for the model
        - model: (Module) - the variational GP model
        - num_data: (int) - the total number of training data points (necessary for SGD)
        - combine_terms: (bool) - whether or not to sum the expected NLL with the KL terms (default True)
        """
        super(VariationalELBO, self).__init__(likelihood, model)
        self.combine_terms = combine_terms
        self.num_data = num_data

    def forward(self, variational_dist_f, target, **kwargs):
        num_batch = variational_dist_f.event_shape.numel()
        variational_dist_u = self.model.variational_strategy.variational_distribution.variational_distribution
        prior_dist = self.model.variational_strategy.prior_distribution

        if len(variational_dist_u.batch_shape) < len(prior_dist.batch_shape):
            variational_dist_u = variational_dist_u.expand(prior_dist.batch_shape)

<<<<<<< HEAD
        # Deprecation of Likelihood.variational_log_probability
        if hasattr(self.likelihood, "variational_log_probability"):
            warnings.warn(
                "Likelihood.variational_log_probability is deprecated. Likelihoods now only need to implement "
                "a `forward` method that defines the conditional distribution of the likelihood. See the "
                "Likelihood documentation for more information.", DeprecationWarning
            )
            log_likelihood = self.likelihood.variational_log_probability(variational_dist_f, target, **kwargs).div(
                num_batch
            )
        else:
            log_likelihood = self.likelihood.expected_log_prob(target, variational_dist_f, **kwargs).div(
                num_batch
            )

=======
        log_likelihood = self.likelihood.expected_log_prob(target, variational_dist_f, **kwargs).div(
            num_batch
        )
>>>>>>> 7d665259
        kl_divergence = self.model.variational_strategy.kl_divergence()

        if kl_divergence.dim() > log_likelihood.dim():
            kl_divergence = kl_divergence.sum(-1)

        if log_likelihood.numel() == 1:
            kl_divergence = kl_divergence.sum()

        kl_divergence = kl_divergence.div(self.num_data)

        if self.combine_terms:
            res = log_likelihood - kl_divergence
            for _, prior, closure, _ in self.named_priors():
                res.add_(prior.log_prob(closure()).sum().div(self.num_data))
            return res
        else:
            log_prior = torch.zeros_like(log_likelihood)
            for _, prior, closure, _ in self.named_priors():
                log_prior.add_(prior.log_prob(closure()).sum())
            return log_likelihood, kl_divergence, log_prior.div(self.num_data)


class VariationalELBOEmpirical(VariationalELBO):
    def __init__(self, likelihood, model, num_data):
        """
        A special MLL designed for variational inference.
        This computes an empirical (rather than exact) estimate of the KL divergence

        Args:
        - likelihood: (Likelihood) - the likelihood for the model
        - model: (Module) - the variational GP model
        - num_data: (int) - the total number of training data points (necessary for SGD)
        """
        super(VariationalELBOEmpirical, self).__init__(likelihood, model, num_data, combine_terms=True)

    def forward(self, variational_dist_f, target, **kwargs):
        num_batch = variational_dist_f.event_shape[0]
        variational_dist_u = self.model.variational_strategy.variational_distribution.variational_distribution
        prior_dist = self.model.variational_strategy.prior_distribution

        log_likelihood = self.likelihood.expected_log_prob(target, variational_dist_f, **kwargs)
        log_likelihood = log_likelihood.div(num_batch)

        num_samples = settings.num_likelihood_samples.value()
        variational_samples = variational_dist_u.rsample(torch.Size([num_samples]))
        kl_divergence = (
            variational_dist_u.log_prob(variational_samples) - prior_dist.log_prob(variational_samples)
        ).mean(0)
        kl_divergence = kl_divergence.div(self.num_data)

        res = log_likelihood - kl_divergence
        for _, prior, closure, _ in self.named_priors():
            res.add_(prior.log_prob(closure()).sum().div(self.num_data))
        return res<|MERGE_RESOLUTION|>--- conflicted
+++ resolved
@@ -3,7 +3,6 @@
 import torch
 from .marginal_log_likelihood import MarginalLogLikelihood
 from .. import settings
-import warnings
 
 
 class VariationalELBO(MarginalLogLikelihood):
@@ -28,27 +27,9 @@
         if len(variational_dist_u.batch_shape) < len(prior_dist.batch_shape):
             variational_dist_u = variational_dist_u.expand(prior_dist.batch_shape)
 
-<<<<<<< HEAD
-        # Deprecation of Likelihood.variational_log_probability
-        if hasattr(self.likelihood, "variational_log_probability"):
-            warnings.warn(
-                "Likelihood.variational_log_probability is deprecated. Likelihoods now only need to implement "
-                "a `forward` method that defines the conditional distribution of the likelihood. See the "
-                "Likelihood documentation for more information.", DeprecationWarning
-            )
-            log_likelihood = self.likelihood.variational_log_probability(variational_dist_f, target, **kwargs).div(
-                num_batch
-            )
-        else:
-            log_likelihood = self.likelihood.expected_log_prob(target, variational_dist_f, **kwargs).div(
-                num_batch
-            )
-
-=======
         log_likelihood = self.likelihood.expected_log_prob(target, variational_dist_f, **kwargs).div(
             num_batch
         )
->>>>>>> 7d665259
         kl_divergence = self.model.variational_strategy.kl_divergence()
 
         if kl_divergence.dim() > log_likelihood.dim():
