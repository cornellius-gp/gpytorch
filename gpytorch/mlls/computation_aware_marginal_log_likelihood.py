--- conflicted
+++ resolved
@@ -511,22 +511,6 @@
     def _sparse_forward(self, output: torch.Tensor, target: torch.Tensor, **kwargs):
         kernel = self.model.covar_module
 
-<<<<<<< HEAD
-        with torch.no_grad():
-            outputscale = 1.0
-            lengthscale = 1.0
-
-            if isinstance(kernel, kernels.ScaleKernel):
-                outputscale = kernel.outputscale
-                lengthscale = kernel.base_kernel.lengthscale
-                forward_fn = kernel.base_kernel._forward
-            else:
-                lengthscale = kernel.lengthscale
-
-                forward_fn = kernel._forward
-
-        import ipdb; ipdb.set_trace()
-=======
         if isinstance(kernel, kernels.ScaleKernel):
             outputscale = kernel.outputscale
             lengthscale = kernel.base_kernel.lengthscale
@@ -537,24 +521,17 @@
             lengthscale = kernel.lengthscale
             forward_fn = kernel._forward
             vjp_fn = kernel._vjp
->>>>>>> e33d6a49
 
         K = output.lazy_covariance_matrix
         Khat = self.likelihood(output).lazy_covariance_matrix
 
         # Linear solve
-<<<<<<< HEAD
-        solver_state = self.model.linear_solver.solve(
-            Khat, target - output.mean,
-            x=None, train_inputs=self.model.train_inputs[0], kernel=kernel, noise=self.likelihood.noise.item(),
-        )
-=======
         with torch.no_grad():
             solver_state = self.model.linear_solver.solve(
                 Khat, target - output.mean,
                 x=None, train_inputs=self.model.train_inputs[0], kernel=kernel, noise=self.likelihood.noise.item(),
             )
->>>>>>> e33d6a49
+
         if self.model.prediction_strategy is None:
             self.model._solver_state = solver_state
         else:
@@ -572,35 +549,6 @@
             solver_state.cache["actions_op"].non_zero_idcs.mT,
             solver_state.cache["actions_op"].non_zero_idcs.mT,
             forward_fn,
-<<<<<<< HEAD
-            None,
-            None,
-        )
-
-        # Gramian S'KS
-
-        # gram_SKhatS = (
-        #     actions_op._matmul(actions_op._matmul(Khat).mT)
-        #     if isinstance(actions_op, operators.BlockSparseLinearOperator)
-        #     else actions_op @ (actions_op @ Khat).mT
-        # )
-        K_actions = (
-            actions_op._matmul(K).mT
-            if isinstance(actions_op, operators.BlockSparseLinearOperator)
-            else K @ actions_op.mT
-        )
-        gram_SKS = (
-            actions_op._matmul(actions_op._matmul(K).mT)
-            if isinstance(actions_op, operators.BlockSparseLinearOperator)
-            else actions_op @ K_actions
-        )
-        StrS = (
-            actions_op._matmul(actions_op.to_dense().mT)
-            if isinstance(actions_op, operators.BlockSparseLinearOperator)
-            else actions_op @ actions_op.mT
-        )
-        gram_SKhatS = gram_SKS + self.likelihood.noise * StrS
-=======
             vjp_fn,
             1,
         )
@@ -623,16 +571,11 @@
             vjp_fn,
             1,
         )
->>>>>>> e33d6a49
 
         cholfac_gram = utils.cholesky.psd_safe_cholesky(gram_SKhatS, upper=False)
 
         # Compressed representer weights
-<<<<<<< HEAD
-        actions_target = actions_op @ (target - output.mean)
-=======
         actions_target = actions_op.to_dense() @ (target - output.mean)
->>>>>>> e33d6a49
         compressed_repr_weights = torch.cholesky_solve(actions_target.unsqueeze(1), cholfac_gram, upper=False).squeeze(
             -1
         )
