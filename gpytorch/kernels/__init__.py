--- conflicted
+++ resolved
@@ -23,12 +23,7 @@
 from .rq_kernel import RQKernel
 from .scale_kernel import ScaleKernel
 from .spectral_mixture_kernel import SpectralMixtureKernel
-<<<<<<< HEAD
 from .wendland_kernel import WendlandKernel
-from .white_noise_kernel import WhiteNoiseKernel
-
-=======
->>>>>>> 4e8042bc
 
 __all__ = [
     "keops",
@@ -57,9 +52,5 @@
     "RQKernel",
     "ScaleKernel",
     "SpectralMixtureKernel",
-<<<<<<< HEAD
     "WendlandKernel",
-    "WhiteNoiseKernel",
-=======
->>>>>>> 4e8042bc
 ]