#!/usr/bin/env python3

from typing import Callable, Optional, Tuple

import torch
from torch import LongTensor, Tensor

from ..typing import Float, Long


def _scatter_gradients(
    X: Float[Tensor, "... N D"],
    X_grads_unreduced: Float[Tensor, "*batch K I1 I2 D"],
    Si: Long[LongTensor, "*batch K I1 I2"],
):
    batch_shape = X_grads_unreduced.shape[:-4]
    N, D = X.shape[-2:]
    K, I1, I2 = X_grads_unreduced.shape[-4:-1]

    # Prepare X_grads_unreduced and Si for a vmap
    X_grads_unreduced = X_grads_unreduced.reshape(*batch_shape, K * I1 * I2, D)  # *batch x KI^2 x D
    Si = Si.reshape(*batch_shape, -1)  # *batch x KI^2

    # Function to reduce X_grads_unreduced
    def reduce_grad(X_grads_unreduced_sub: Float[Tensor, "... K*I1*I2"]):
        res = X.new_zeros((*batch_shape, N))
        res = torch.scatter_reduce(res, -1, Si, X_grads_unreduced_sub, reduce="sum")
        return res

    # Run vmap to reduce X_grads_unreduced
    X_grad = torch.vmap(reduce_grad, in_dims=-1, out_dims=-1)(X_grads_unreduced)
    return X_grad


def _vmap_index_select(
    input: Float[Tensor, "*batch M N"],
    index: Float[Tensor, "*batch K"],
) -> Float[Tensor, "*batch K L"]:
    """ """
    if input.dim() == 2:
        return input[index]
    else:
        return torch.vmap(_vmap_index_select)(input, index)


class SparseBilinearForms(torch.autograd.Function):
    r"""
    An autograd function to compute the bilinear forms
    .. math::

        \boldsymbol S_1^\top \boldsymbol K(\boldsymbol X, \boldsymbol X) \boldsymbol S_2   \quad \text{and} \quad   \boldsymbol S_1^\top \boldsymbol S_2^\top,

    where :math:`\boldsymbol S_1` and :math:`\boldsymbol S_2` are row-wise sparse.
    They are represented by row-wise value/index matrices.

    The kernel matrix :math:`\boldsymbol K(\cdot, \cdot)`
    is given by a forward (and an optional backward) function.

    :param X: The inputs :math:`\boldsymbol X`.
    :param Sv1: The `K1` non-zero values of each row in :math:`\boldsymbol S_1`.
    :param Sv2: The `K2` non-zero values of each row in :math:`\boldsymbol S_2`.
    :param Si1: The indicies of the `K1` non-zero entries of each row in :math:`\boldsymbol S_1`.
    :param Si2: The indicies of the `K2` non-zero entries of each row in :math:`\boldsymbol S_2`.
    :param kernel_forward: The forward function for :math:`\boldsymbol K(\cdot, \cdot)`.
    :param kernel_vjp: A VJP function for :math:`\boldsymbol K(\cdot, \cdot)`.
    :param S2_chunk_size: An optional chunk size (number of columns of :math:`\boldsymbol S_2`
        to compute in parallel) for vmaps.
    """  # noqa: E501

    @staticmethod
    def forward(
        ctx,
        X: Float[Tensor, "... N D"],
        Sv1: Float[Tensor, "... K1 I1"],
        Sv2: Float[Tensor, "... K2 I2"],
        Si1: Long[LongTensor, "... K1 I1"],
        Si2: Long[LongTensor, "... K2 I2"],
        kernel_forward: Callable[[Float[Tensor, "... M D"], Float[Tensor, "... N D"]], Float[Tensor, "... M N"]],
        kernel_vjp: Optional[
            Callable[
                [Float[Tensor, "... M N"], Float[Tensor, "... M D"], Float[Tensor, "... N D"]],
                Tuple[Float[Tensor, "... M D"], Float[Tensor, "... N D"]],
            ]
        ],
        S2_chunk_size: Optional[int] = None,
    ) -> Float[Tensor, "... I1 I2"]:
        """
        O(K^2 I^2) time
        O(max(K^2, I^2)) memory (if vmap is done sequentially)
        """

        # Get consistent batch sizes
        K1, I1 = Sv1.shape[-2:]
        K2, I2 = Sv2.shape[-2:]
        batch_shape = torch.broadcast_shapes(
            X.shape[:-2], Sv1.shape[:-2], Sv2.shape[:-2], Si1.shape[:-2], Si2.shape[:-2]
        )
        X_ = X.expand(*batch_shape, *X.shape[-2:])
        Sv1_ = Sv1[..., :, None].expand(*batch_shape, K1, I1, I2)
        Sv2_ = Sv2[..., None, :].expand(*batch_shape, K2, I1, I2)
        Si1_ = Si1[..., :, None].expand(*batch_shape, K1, I1, I2)
        Si2_ = Si2[..., None, :].expand(*batch_shape, K2, I1, I2)

        # Define a vmap function for forward
        # This function essentially computes s_i^T K s_j and s_i^T s_j
        def _sub_forward(
            Sv1_sub: Float[Tensor, "... K1"],
            Sv2_sub: Float[Tensor, "... K2"],
            Si1_sub: Long[LongTensor, "... K1"],
            Si2_sub: Long[LongTensor, "... K2"],
        ) -> Float[Tensor, "..."]:
            X1_sub = _vmap_index_select(X_, Si1_sub)
            X2_sub = _vmap_index_select(X_, Si2_sub)
            K_sub = kernel_forward(X1_sub, X2_sub)
            Dirac_sub = torch.eq(Si1_sub[..., :, None], Si2_sub[..., None, :]).to(dtype=K_sub.dtype)
            siT_K_sj = (Sv1_sub * (K_sub @ Sv2_sub[..., None]).squeeze(-1)).sum(dim=-1)
            siT_sj = (Sv1_sub * (Dirac_sub @ Sv2_sub[..., None]).squeeze(-1)).sum(dim=-1)
            return siT_K_sj, siT_sj

        # Call s_i^T K s_j and s_i^T s_j for all i, j
        forward = torch.vmap(
            torch.vmap(_sub_forward, in_dims=-1, out_dims=-1), in_dims=-1, out_dims=-1, chunk_size=S2_chunk_size
        )
        S1T_K_S2, S1T_S2 = forward(Sv1_, Sv2_, Si1_, Si2_)

        # Maybe save stuff for the backward pass.
        ctx.save_for_backward(X, Sv1, Sv2, Si1, Si2)
        ctx.S2_chunk_size = S2_chunk_size
        if ctx.needs_input_grad[0]:
            if kernel_vjp is None:
                kernel_vjp = lambda V, X1, X2: torch.autograd.functional.vjp(
                    lambda X1, X2: kernel_forward(X1, X2), (X1, X2), V
                )[1]
            ctx.kernel_vjp = kernel_vjp
        if any(ctx.needs_input_grad[1:3]):
            ctx.forward = forward
            ctx.kernel_forward = kernel_forward

        # Done!
        return S1T_K_S2, S1T_S2

    @staticmethod
    def backward(ctx, V_S1T_K_S2, V_S1T_S2):
        """
        O(K^2 I^2) time
        O(I^2 K D) memory
        """
        # Get consistent batch sizes
        X, Sv1, Sv2, Si1, Si2 = ctx.saved_tensors
        K1, I1 = Sv1.shape[-2:]
        K2, I2 = Sv2.shape[-2:]
        batch_shape = torch.broadcast_shapes(
            X.shape[:-2], Sv1.shape[:-2], Sv2.shape[:-2], Si1.shape[:-2], Si2.shape[:-2]
        )
        X_ = X.expand(*batch_shape, *X.shape[-2:])
        Sv1_ = Sv1[..., :, None].expand(*batch_shape, K1, I1, I2)
        Sv2_ = Sv2[..., None, :].expand(*batch_shape, K2, I1, I2)
        Si1_ = Si1[..., :, None].expand(*batch_shape, K1, I1, I2)
        Si2_ = Si2[..., None, :].expand(*batch_shape, K2, I1, I2)

        # X
        if ctx.needs_input_grad[0]:
            # Define a vmap function for backward
            # This function essentially computes d(v_ij * s_i^T K s_j) / d(X_1), and likewise for X_2
            def _sub_backward(
                Sv1_sub: Float[Tensor, "... K1"],
                Sv2_sub: Float[Tensor, "... K2"],
                Si1_sub: Long[LongTensor, "... K1"],
                Si2_sub: Long[LongTensor, "... K2"],
            ) -> Float[Tensor, "... K1+K2 D"]:
                X1_sub = _vmap_index_select(X_, Si1_sub)
                X2_sub = _vmap_index_select(X_, Si2_sub)
                return ctx.kernel_vjp((Sv1_sub[..., :, None] @ Sv2_sub[..., None, :]), X1_sub, X2_sub)

            # Call d(v_ij * s_i^T K s_j) / dX for all i, j, and sum
            backward = torch.vmap(
                torch.vmap(_sub_backward, in_dims=-1, out_dims=-2),
                in_dims=-1,
                out_dims=-2,
                chunk_size=ctx.S2_chunk_size,
            )
            X1_grads, X2_grads = backward(Sv1_, Sv2_, Si1_, Si2_)  # ... x k*2 x i x i x d
            X_grad = torch.add(
                _scatter_gradients(X, V_S1T_K_S2[..., None, :, :, None] * X1_grads, Si1_),
                _scatter_gradients(X, V_S1T_K_S2[..., None, :, :, None] * X2_grads, Si2_),
            )
        else:
            X_grad = None

        # Sv1
        if ctx.needs_input_grad[1]:
            # d tr(V^T (S1^T K S2) / d S1
            # = d tr(S1^T K S2 V^T) / d S1
            # = K S2 V^T
            # Similarly, d tr(V^T S1^T S2) / d S1 = S2 V^T
            # We can use the "forward" helper to compute `I K S2` and `I S2`
            Sv1_full_grad_a, Sv1_full_grad_b = ctx.forward(
                torch.ones_like(Sv1_).unsqueeze(-3),
                Sv2_.unsqueeze(-4),
                Si1_.unsqueeze(-3),
                Si2_.unsqueeze(-4),
            )
            Sv1_grad = torch.addcmul(
                torch.mul(Sv1_full_grad_a, V_S1T_K_S2.unsqueeze(-3)),
                Sv1_full_grad_b,
                V_S1T_S2.unsqueeze(-3),
            ).sum(dim=-1)
        else:
            Sv1_grad = None

        # Sv2
        if ctx.needs_input_grad[2]:
            # d tr(V^T (S1^T K S2) / d S2
            # = d tr(S2^T K^T S1 V) / d S1
            # = K^T S1 V
            # Similarly, d tr(V^T S1^T S2) / d S2 = S1 V
            # We can use the "forward" helper to compute `I K^T S1` and `I S1`
            Sv2_full_grad_a, Sv2_full_grad_b = ctx.forward(
                Sv1_.unsqueeze(-4),
                torch.ones_like(Sv2_).unsqueeze(-3),
                Si1_.unsqueeze(-4),
                Si2_.unsqueeze(-3),
            )
            Sv2_grad = torch.addcmul(
                torch.mul(Sv2_full_grad_a, V_S1T_K_S2.unsqueeze(-3)),
                Sv2_full_grad_b,
                V_S1T_S2.unsqueeze(-3),
            ).sum(dim=-2)
        else:
            Sv2_grad = None

        return (
            X_grad,
            Sv1_grad,
            Sv2_grad,
            None,  # Si1
            None,  # Si2
            None,  # kernel_forward
            None,  # kernel_vjp
            None,  # S2_chunk_size
        )


class SparseLinearForms(torch.autograd.Function):

    @staticmethod
    def forward(ctx, X1, X2, Sv, Si, kernel_forward, kernel_vjp, chunk_size=None):
        """
        X1: tensor of size (m, d)
        X2: tensor of size (n, d)
        Sv: tensor of size (i, nnz), the indices of the sparse entries
        Si: tensor of size (i, nnz), the values of the sparse entries
        kernel_forward: callable function that computes the kernel

        Return:
            a tensor of size (n, i) representing K(X, X) @ S
        """
        ctx.save_for_backward(X1, X2, Sv, Si)
        ctx.kernel_forward = kernel_forward
        ctx.kernel_vjp = kernel_vjp
        ctx.chunk_size = chunk_size

        def mvm(value, indices):
            return kernel_forward(X1, X2[indices]) @ value

        batched_mvm = torch.vmap(mvm, in_dims=0, out_dims=0, chunk_size=chunk_size)
        res = batched_mvm(Sv, Si)
        return res.T

    def backward(ctx, grad_output):
        X1, X2, Sv, Si = ctx.saved_tensors
        kernel_forward = ctx.kernel_forward
        kernel_vjp = ctx.kernel_vjp
        chunk_size = ctx.chunk_size

        grad_output = grad_output.T

        # dK = dO @ S'
        # dX = dK @ (dK / dX)
        if ctx.needs_input_grad[0] or ctx.needs_input_grad[1]:
            dX1_unreduced, dX2_unreduced = torch.vmap(
                lambda value, indices, d_out: kernel_vjp(
<<<<<<< HEAD
                    torch.outer(d_out, value),
                    X,
                    X[indices],
=======
                    torch.outer(d_out, value), X1, X2[indices],
>>>>>>> f2978bb5
                ),
                in_dims=0,
                out_dims=0,
                chunk_size=chunk_size,
            )(Sv, Si, grad_output)

            # dX = dX1.sum(dim=0)
            # dX = dX1.scatter_reduce(1, Si.unsqueeze(-1), dX2, reduce='sum').sum(dim=0)

            dX1 = dX1_unreduced.sum(dim=0)

            def _reduce_gradient(dx, indices):
                ret = dx.new_zeros(X2.size())
                ret[indices] = dx
                return ret

            dX2 = torch.vmap(_reduce_gradient, in_dims=0, out_dims=0, chunk_size=chunk_size)(
                dX2_unreduced, Si
            )
            dX2 = dX2.sum(dim=0)
        else:
            dX1 = None
            dX2 = None

        # dS = K' @ grad_output
        if ctx.needs_input_grad[2]:
            dSv = torch.vmap(
<<<<<<< HEAD
                lambda indices, d_out: kernel_forward(X[indices], X) @ d_out,
                in_dims=0,
                out_dims=0,
                chunk_size=ctx.chunk_size,
=======
                lambda indices, d_out: kernel_forward(X2[indices], X1) @ d_out,
                in_dims=0, out_dims=0, chunk_size=ctx.chunk_size,
>>>>>>> f2978bb5
            )(Si, grad_output)
        else:
            dSv = None

<<<<<<< HEAD
        return (dX, dSv, None, None, None, None)
=======
        return (
            dX1, dX2, dSv,
            None, None, None, None
        )
>>>>>>> f2978bb5
<|MERGE_RESOLUTION|>--- conflicted
+++ resolved
@@ -242,7 +242,6 @@
 
 
 class SparseLinearForms(torch.autograd.Function):
-
     @staticmethod
     def forward(ctx, X1, X2, Sv, Si, kernel_forward, kernel_vjp, chunk_size=None):
         """
@@ -280,13 +279,9 @@
         if ctx.needs_input_grad[0] or ctx.needs_input_grad[1]:
             dX1_unreduced, dX2_unreduced = torch.vmap(
                 lambda value, indices, d_out: kernel_vjp(
-<<<<<<< HEAD
                     torch.outer(d_out, value),
-                    X,
-                    X[indices],
-=======
-                    torch.outer(d_out, value), X1, X2[indices],
->>>>>>> f2978bb5
+                    X1,
+                    X2[indices],
                 ),
                 in_dims=0,
                 out_dims=0,
@@ -303,9 +298,7 @@
                 ret[indices] = dx
                 return ret
 
-            dX2 = torch.vmap(_reduce_gradient, in_dims=0, out_dims=0, chunk_size=chunk_size)(
-                dX2_unreduced, Si
-            )
+            dX2 = torch.vmap(_reduce_gradient, in_dims=0, out_dims=0, chunk_size=chunk_size)(dX2_unreduced, Si)
             dX2 = dX2.sum(dim=0)
         else:
             dX1 = None
@@ -314,24 +307,12 @@
         # dS = K' @ grad_output
         if ctx.needs_input_grad[2]:
             dSv = torch.vmap(
-<<<<<<< HEAD
-                lambda indices, d_out: kernel_forward(X[indices], X) @ d_out,
+                lambda indices, d_out: kernel_forward(X2[indices], X1) @ d_out,
                 in_dims=0,
                 out_dims=0,
                 chunk_size=ctx.chunk_size,
-=======
-                lambda indices, d_out: kernel_forward(X2[indices], X1) @ d_out,
-                in_dims=0, out_dims=0, chunk_size=ctx.chunk_size,
->>>>>>> f2978bb5
             )(Si, grad_output)
         else:
             dSv = None
 
-<<<<<<< HEAD
-        return (dX, dSv, None, None, None, None)
-=======
-        return (
-            dX1, dX2, dSv,
-            None, None, None, None
-        )
->>>>>>> f2978bb5
+        return (dX1, dX2, dSv, None, None, None, None)