--- conflicted
+++ resolved
@@ -8,7 +8,6 @@
 class LinearMean(Mean):
     def __init__(self, input_size, batch_shape=torch.Size(), bias=True, raw_weights_constraint=None, raw_bias_constraint=None):
         super().__init__()
-<<<<<<< HEAD
         self.register_parameter(name='raw_weights',
                                 parameter=torch.nn.Parameter(torch.randn(*batch_shape, input_size, 1)))
         
@@ -24,11 +23,6 @@
                 self.register_constraint('raw_bias', raw_bias_constraint)
             else:
                 self.raw_bias_constraint = None
-=======
-        self.register_parameter(name="weights", parameter=torch.nn.Parameter(torch.randn(*batch_shape, input_size, 1)))
-        if bias:
-            self.register_parameter(name="bias", parameter=torch.nn.Parameter(torch.randn(*batch_shape, 1)))
->>>>>>> cd1c8f88
         else:
             self.bias = None
 
