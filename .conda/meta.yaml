--- conflicted
+++ resolved
@@ -18,11 +18,7 @@
   run:
     - pytorch>=1.11
     - scikit-learn
-<<<<<<< HEAD
-    - linear_operator>=0.5.1
-=======
     - linear_operator>=0.5.2
->>>>>>> 5e93d2c0
 
 test:
   imports:
