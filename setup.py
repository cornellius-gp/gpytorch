#!/usr/bin/env python3

import io
import os
import re
import sys

from setuptools import find_packages, setup

REQUIRED_MAJOR = 3
REQUIRED_MINOR = 8

# Check for python version
if sys.version_info < (REQUIRED_MAJOR, REQUIRED_MINOR):
    error = (
        "Your version of python ({major}.{minor}) is too old. You need python >= {required_major}.{required_minor}."
    ).format(
        major=sys.version_info.major,
        minor=sys.version_info.minor,
        required_minor=REQUIRED_MINOR,
        required_major=REQUIRED_MAJOR,
    )
    sys.exit(error)


# Get version
def find_version(*file_paths):
    try:
        with io.open(os.path.join(os.path.dirname(__file__), *file_paths), encoding="utf8") as fp:
            version_file = fp.read()
        version_match = re.search(r"^__version__ = version = ['\"]([^'\"]*)['\"]", version_file, re.M)
        return version_match.group(1)
    except Exception:
        return None


readme = open("README.md").read()


torch_min = "1.11"
install_requires = [
    "scikit-learn",
<<<<<<< HEAD
    "linear_operator>=0.5.1",
=======
    "scipy",
    "linear_operator>=0.5.2",
>>>>>>> 5e93d2c0
]
# if recent dev version of PyTorch is installed, no need to install stable
try:
    import torch

    if torch.__version__ >= torch_min:
        install_requires = [">=".join(["torch", torch_min])] + install_requires
except ImportError:
    pass


# Run the setup
setup(
    name="gpytorch",
    version=find_version("gpytorch", "version.py"),
    description="An implementation of Gaussian Processes in Pytorch",
    long_description=readme,
    long_description_content_type="text/markdown",
    author="Jake Gardner, Geoff Pleiss",
    url="https://gpytorch.ai",
    author_email="gpleiss@gmail.com",
    project_urls={
        "Documentation": "https://gpytorch.readthedocs.io",
        "Source": "https://github.com/cornellius-gp/gpytorch/",
    },
    license="MIT",
    classifiers=["Development Status :: 5 - Production/Stable", "Programming Language :: Python :: 3"],
    packages=find_packages(exclude=["test", "test.*"]),
    python_requires=">=3.8",
    install_requires=install_requires,
    extras_require={
        "dev": ["pre-commit", "setuptools_scm", "twine", "ufmt"],
        "docs": [
            "ipykernel<=6.17.1",
            "ipython<=8.6.0",
            "m2r2<=0.3.3.post2",
            "nbclient<=0.7.3",
            "nbformat<=5.8.0",
            "nbsphinx<=0.9.1",
            "platformdirs<=3.2.0",
            "setuptools_scm<=7.1.0",
            "sphinx<=6.2.1",
            "sphinx_autodoc_typehints<=1.23.0",
            "sphinx_rtd_theme<0.5",
        ],
        "examples": ["ipython", "jupyter", "matplotlib", "scipy", "torchvision", "tqdm"],
        "keops": ["pykeops>=1.1.1"],
        "pyro": ["pyro-ppl>=1.8"],
        "test": ["flake8==4.0.1", "flake8-print==4.0.0", "pytest", "nbval"],
    },
    test_suite="test",
)<|MERGE_RESOLUTION|>--- conflicted
+++ resolved
@@ -40,12 +40,8 @@
 torch_min = "1.11"
 install_requires = [
     "scikit-learn",
-<<<<<<< HEAD
-    "linear_operator>=0.5.1",
-=======
     "scipy",
     "linear_operator>=0.5.2",
->>>>>>> 5e93d2c0
 ]
 # if recent dev version of PyTorch is installed, no need to install stable
 try:
